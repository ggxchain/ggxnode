#![cfg_attr(not(feature = "std"), no_std)]
#![feature(slice_pattern)]

use frame_support::{
	ensure,
<<<<<<< HEAD
	pallet_prelude::ConstU32,
=======
	pallet_prelude::DispatchResult,
>>>>>>> c1897056
	sp_std::{convert::TryInto, prelude::*},
	traits::{Currency, ExistenceRequirement::AllowDeath, Get, ReservableCurrency},
	BoundedBTreeMap, PalletId, RuntimeDebug,
};

use frame_system::offchain::SendTransactionTypes;
use sp_runtime::{
	offchain::{
		storage::StorageValueRef,
		storage_lock::{BlockAndTime, StorageLock},
		Duration,
	},
	traits::{BlockNumberProvider, CheckedAdd, CheckedDiv, CheckedMul, CheckedSub},
};

<<<<<<< HEAD
use core::cmp::Ordering;
=======
use frame_system::pallet_prelude::*;
>>>>>>> c1897056
pub use pallet::*;
use scale_codec::{Decode, Encode, MaxEncodedLen};
use scale_info::{prelude::cmp, TypeInfo};
use sp_runtime::{traits::One, DispatchError};

use frame_support::{
	sp_runtime::traits::AccountIdConversion,
	traits::{
		fungibles::{Balanced, Mutate},
		tokens::Preservation,
	},
};

#[cfg(test)]
mod mock;
#[cfg(test)]
mod tests;

const LOCK_TIMEOUT_EXPIRATION: u64 = 4000; // in milli-seconds
const LOCK_BLOCK_EXPIRATION: u32 = 3; // in block number

#[derive(Encode, Decode, Default, Eq, PartialEq, Clone, RuntimeDebug, TypeInfo)]
pub struct TokenInfo<Balance> {
	pub amount: Balance,
	pub reserved: Balance,
}

#[derive(Encode, Decode, Eq, PartialEq, Clone, RuntimeDebug, TypeInfo, MaxEncodedLen)]
pub enum OrderType {
	BUY,
	SELL,
}

impl OrderType {
	/// Resolves an opposite side of the current order type.
	pub fn get_opposite(&self) -> Self {
		match self {
			OrderType::BUY => OrderType::SELL,
			OrderType::SELL => OrderType::BUY,
		}
	}
}

impl Default for OrderType {
	fn default() -> Self {
		OrderType::BUY
	}
}

#[derive(Encode, Decode, Eq, PartialEq, Clone, RuntimeDebug, TypeInfo, MaxEncodedLen)]
pub enum OrderStatus {
	Pending,          //unfilledQuantity == quantity
	FullyFilled,      //unfilledQuantity = 0
	PartialFilled,    // (quantity > unfilledQuantity > 0)
	PartialCancelled, // (quantity > unfilledQuantity > 0)
	FullyCancelled,   // (unfilledQuantity == quantity)
}

impl Default for OrderStatus {
	fn default() -> Self {
		OrderStatus::Pending
	}
}

#[derive(Encode, Decode, Default, Eq, PartialEq, Clone, RuntimeDebug, TypeInfo)]
pub struct Order<AccountId, Balance, BlockNumber> {
	counter: u64,       //order index
	address: AccountId, //
	pair: (u32, u32),   //AssetId_1 is base,  AssetId_2 is quote token
	expiration_block: BlockNumber,
	order_type: OrderType,
	amount_offered: Balance,
	amout_requested: Balance,
	price: Balance,
	unfilled_offered: Balance,
	unfilled_requested: Balance,
	order_status: OrderStatus,
}

impl<AccountId, Balance> Order<AccountId, Balance> {
	pub fn get_base_amount(&self) -> &Balance {
		match self.order_type {
			OrderType::SELL => &self.amount_offered,
			OrderType::BUY => &self.amout_requested,
		}
	}
	pub fn get_quote_amout(&self) -> &Balance {
		match self.order_type {
			OrderType::SELL => &self.amout_requested,
			OrderType::BUY => &self.amount_offered,
		}
	}

	pub fn get_unfilled_base_amout(&self) -> &Balance {
		match self.order_type {
			OrderType::SELL => &self.unfilled_offered,
			OrderType::BUY => &self.unfilled_requested,
		}
	}

	pub fn get_unfilled_quote_amout(&self) -> &Balance {
		match self.order_type {
			OrderType::SELL => &self.unfilled_requested,
			OrderType::BUY => &self.unfilled_offered,
		}
	}
}

#[derive(Encode, Decode, Default, Eq, PartialEq, Clone, RuntimeDebug, TypeInfo)]
pub struct MatchEngine<Order, Balance: cmp::Ord> {
	buy_book: OrderBook<Order, Balance>,
	sell_book: OrderBook<Order, Balance>,
	market_price: Balance,
	last_process_order_id: u64,
}

#[derive(Encode, Decode, Default, Eq, PartialEq, PartialOrd, Clone, RuntimeDebug, TypeInfo)]
pub struct OrderBookKey<Balance> {
	order_id: u64,
	price: Balance,
}

impl<Balance: cmp::Eq + cmp::Ord> Ord for OrderBookKey<Balance> {
	fn cmp(&self, other: &OrderBookKey<Balance>) -> Ordering {
		// low price in front
		let cmp = self.price.cmp(&other.price);

		// little order_id in front
		if cmp == cmp::Ordering::Equal {
			self.order_id.cmp(&other.order_id)
		} else {
			cmp
		}
	}
}

#[derive(Encode, Decode, Default, Eq, PartialEq, Clone, RuntimeDebug, TypeInfo)]
pub struct OrderBook<Order, Balance: cmp::Ord> {
	order_type: OrderType,
	book: BoundedBTreeMap<OrderBookKey<Balance>, Order, ConstU32<{ u32::MAX }>>,
}

#[derive(Encode, Decode, Default, Eq, PartialEq, Clone, RuntimeDebug, TypeInfo)]
pub struct MatchResult<Balance, Order> {
	taker_order: Order,
	match_details: Vec<Trade<Balance, Order>>,
}

#[derive(Encode, Decode, Default, Eq, PartialEq, Clone, RuntimeDebug, TypeInfo)]
pub struct Trade<Balance, Order> {
	price: Balance,
	quantity_base: Balance,
	quantity_quote: Balance,
	taker_order: Order,
	maker_order: Order,
}

#[frame_support::pallet]
pub mod pallet {
	use super::*;
	use frame_support::{
		dispatch::DispatchResultWithPostInfo,
		pallet_prelude::{ValueQuery, *},
		Blake2_128Concat,
	};
<<<<<<< HEAD
	use frame_system::{offchain::SubmitTransaction, pallet_prelude::*};
=======
>>>>>>> c1897056

	pub type BalanceOf<T> =
		<<T as Config>::Currency as Currency<<T as frame_system::Config>::AccountId>>::Balance;

	type OrderOf<T> =
		Order<<T as frame_system::Config>::AccountId, BalanceOf<T>, BlockNumberFor<T>>;

	#[pallet::genesis_config]
	pub struct GenesisConfig {
		pub asset_ids: Vec<u32>,
		pub native_asset_id: u32,
	}

	impl Default for GenesisConfig {
		fn default() -> Self {
			GenesisConfig {
				asset_ids: Default::default(),
				native_asset_id: Default::default(),
			}
		}
	}

	#[pallet::genesis_build]
	impl<T: Config> GenesisBuild<T> for GenesisConfig {
		fn build(&self) {
			let bounded_token_infoes: BoundedVec<u32, ConstU32<{ u32::MAX }>> = self
				.asset_ids
				.clone()
				.try_into()
				.expect("genesis asset_ids are more than u32::MAX");

			let mut index = 0;
			self.asset_ids.iter().for_each(|asset_id| {
				TokenIndex::<T>::insert(asset_id, index);
				index += 1;
			});

			TokenInfoes::<T>::put(bounded_token_infoes);

			NativeAssetId::<T>::put(self.native_asset_id);
		}
	}

	#[pallet::pallet]
	#[pallet::without_storage_info]
	pub struct Pallet<T>(_);

	#[pallet::config]
	/// The module configuration trait.
	pub trait Config: frame_system::Config + SendTransactionTypes<Call<Self>> {
		/// The overarching event type.
		type RuntimeEvent: From<Event<Self>> + IsType<<Self as frame_system::Config>::RuntimeEvent>;

		#[pallet::constant]
		type PalletId: Get<PalletId>;

		/// Expose customizable associated type of asset transfer, lock and unlock
		type Fungibles: Balanced<Self::AccountId>
			+ Mutate<Self::AccountId, AssetId = u32, Balance = BalanceOf<Self>>;

		type PrivilegedOrigin: EnsureOrigin<<Self as frame_system::Config>::RuntimeOrigin>;

		/// The currency mechanism.
		type Currency: ReservableCurrency<Self::AccountId>;

		#[pallet::constant]
		type UnsignedPriority: Get<TransactionPriority>;
	}

	/************* STORAGE ************ */
	#[pallet::storage]
	#[pallet::getter(fn user_token_infoes)]
	pub type UserTokenInfoes<T: Config> = StorageDoubleMap<
		_,
		Blake2_128Concat,
		T::AccountId, //address
		Blake2_128Concat,
		u32, //asset id
		TokenInfo<BalanceOf<T>>,
		ValueQuery,
	>;

	#[pallet::storage]
	#[pallet::getter(fn token_infoes)]
	pub type TokenInfoes<T: Config> =
		StorageValue<_, BoundedVec<u32, ConstU32<{ u32::MAX }>>, ValueQuery>;

	#[pallet::storage]
	#[pallet::getter(fn token_index)]
	pub type TokenIndex<T: Config> = StorageMap<
		_,
		Blake2_128Concat,
		u32,
		u64, //token index
		ValueQuery,
	>;

	#[pallet::storage]
	#[pallet::getter(fn next_order_index)]
	pub(super) type NextOrderIndex<T: Config> = StorageValue<_, u64, ValueQuery>;

	#[pallet::storage]
	#[pallet::getter(fn orders)]
	pub type Orders<T: Config> = StorageMap<
		_,
		Blake2_128Concat,
		u64, //order index
		OrderOf<T>,
		OptionQuery,
	>;

	#[pallet::storage]
	#[pallet::getter(fn next_pair_order_index)]
	pub(super) type NextPairOrderIndex<T: Config> = StorageValue<_, u64, ValueQuery>;

	#[pallet::storage]
	#[pallet::getter(fn pair_orders)]
	pub type PairOrders<T: Config> = StorageMap<
		_,
		Blake2_128Concat,
		(u32, u32),
		BoundedVec<u64, ConstU32<{ u32::MAX }>>,
		ValueQuery,
	>;

	#[pallet::storage]
	#[pallet::getter(fn order_expirations)]
	pub type OrderExpiration<T: Config> = StorageMap<
		_,
		Blake2_128Concat,
		BlockNumberFor<T>,
		BoundedVec<u64, ConstU32<{ u32::MAX }>>,
		ValueQuery,
	>;

	#[pallet::storage]
	#[pallet::getter(fn user_orders)]
	pub type UserOrders<T: Config> = StorageDoubleMap<
		_,
		Blake2_128Concat,
		T::AccountId, //address
		Blake2_128Concat,
		u64, //order index,
		(),
		ValueQuery,
	>;

	#[pallet::storage]
	#[pallet::getter(fn native_asset_id)]
	pub type NativeAssetId<T: Config> = StorageValue<_, u32, ValueQuery>;

	#[pallet::event]
	#[pallet::generate_deposit(pub(super) fn deposit_event)]
	pub enum Event<T: Config> {
		SubmitProcessedReceipts {
			block_number: u64,
		},
		OrderCreated {
			order_index: u64,
			order: OrderOf<T>,
		},
		OrderTaken {
			account: T::AccountId,
			order_index: u64,
			order: OrderOf<T>,
		},
		OrderCanceled {
			order_index: u64,
		},
		OrderMatched {
			quantity_base: BalanceOf<T>,
			quantity_quote: BalanceOf<T>,
			taker_order: OrderOf<T>,
			maker_order: OrderOf<T>,
		},
		Deposited {
			asset_id: u32,
			amount: BalanceOf<T>,
		},
		Withdrawed {
			asset_id: u32,
			amount: BalanceOf<T>,
		},
		NativeDeposited {
			amount: BalanceOf<T>,
		},
		NativeWithdrawed {
			amount: BalanceOf<T>,
		},
	}

	#[pallet::error]
	pub enum Error<T> {
		OrderIndexOverflow,
		InvalidOrderIndex,
		InsufficientBalance,
		NotOwner,
		AssetIdNotInTokenIndex,
		AssetIdNotInTokenInfoes,
		TokenBalanceOverflow,
		WithdrawBalanceMustKeepOrderSellAmount,
		UserAssetNotExist,
		PairOrderNotFound,
		PairAssetIdMustNotEqual,
		NotEnoughBalance,
<<<<<<< HEAD
		OffchainUnsignedTxError,
		PriceDoNotMatchOfferedRequestedAmount,
		DivOverflow,
		MulOverflow,
=======
		ExpirationMustBeInFuture,
>>>>>>> c1897056
	}

	#[pallet::hooks]
	impl<T: Config> Hooks<BlockNumberFor<T>> for Pallet<T> {
<<<<<<< HEAD
		fn offchain_worker(_block_number: T::BlockNumber) {
			let timestamp_now = sp_io::offchain::timestamp();
			log::info!("###### Current time: {:?} ", timestamp_now.unix_millis());

			let store_hashmap_match_engines =
				StorageValueRef::persistent(b"dex_ocw::match_engines");

			let store_last_process_order_id =
				StorageValueRef::persistent(b"dex_ocw::last_process_order_id");

			let mut map_match_engines: BoundedBTreeMap<
				(u32, u32),
				MatchEngine<OrderOf<T>, BalanceOf<T>>,
				ConstU32<{ u32::MAX }>,
			>;

			if let Ok(Some(engines)) = store_hashmap_match_engines.get::<BoundedBTreeMap<
				(u32, u32),
				MatchEngine<OrderOf<T>, BalanceOf<T>>,
				ConstU32<{ u32::MAX }>,
			>>() {
				map_match_engines = engines;
			} else {
				map_match_engines = BoundedBTreeMap::new();
			}

			let mut last_process_order_id: u64;
			if let Ok(Some(order_id)) = store_last_process_order_id.get::<u64>() {
				last_process_order_id = order_id;
			} else {
				last_process_order_id = u64::default();
			}

			let mut lock = StorageLock::<BlockAndTime<Self>>::with_block_and_time_deadline(
				b"offchain-dex::lock",
				LOCK_BLOCK_EXPIRATION,
				Duration::from_millis(LOCK_TIMEOUT_EXPIRATION),
			);

			let on_chain_order_index = NextOrderIndex::<T>::get();

			if last_process_order_id > on_chain_order_index {
				return;
			}

			if let Ok(_guard) = lock.try_lock() {
				let mut max_time = 50;
				while last_process_order_id <= on_chain_order_index && max_time > 0 {
					if !Orders::<T>::contains_key(last_process_order_id) {
						return;
					}
					let order = Orders::<T>::get(last_process_order_id).unwrap();

					let mut engine: MatchEngine<OrderOf<T>, BalanceOf<T>>;
					if let Some(en) = map_match_engines.get_mut(&order.pair) {
						engine = en.clone();
					} else {
						engine = MatchEngine {
							buy_book: OrderBook {
								order_type: OrderType::BUY,
								book: BoundedBTreeMap::new(),
							},
							sell_book: OrderBook {
								order_type: OrderType::SELL,
								book: BoundedBTreeMap::new(),
							},
							market_price: Default::default(),
							last_process_order_id,
						};
					}

					match Self::process_order(last_process_order_id, order.clone(), &mut engine) {
						Ok(match_result) => {
							last_process_order_id += 1;
							store_last_process_order_id.set(&last_process_order_id);

							let rt = map_match_engines.try_insert(order.pair, engine.clone());

							if let Err(e) = rt {
								log::error!("Failed in  map_match_engines.try_insert {:?}", e);
							}

							store_hashmap_match_engines.set(&map_match_engines);

							if !match_result.match_details.is_empty() {
								match Self::offchain_unsigned_tx(match_result.clone()) {
									Ok(_) => {}
									Err(e) => {
										log::error!(
											"Failed in  Self::offchain_unsigned_tx {:?} {:?}",
											e,
											match_result
										);
									}
								}
							}
						}
						Err(e) => {
							log::error!("Failed in  Self::process_order {:?}", e);
						}
					}

					max_time -= 1;
				}
			};
		}
	}

	#[pallet::validate_unsigned]
	impl<T: Config> ValidateUnsigned for Pallet<T> {
		type Call = Call<T>;

		/// Validate unsigned call to this module.
		///
		/// By default unsigned transactions are disallowed, but implementing the validator
		/// here we make sure that some particular calls (the ones produced by offchain worker)
		/// are being whitelisted and marked as valid.
		fn validate_unsigned(_source: TransactionSource, call: &Self::Call) -> TransactionValidity {
			// Firstly let's check that we call the right function.
			let valid_tx = |provide| {
				ValidTransaction::with_tag_prefix("ocw-dex")
					.priority(T::UnsignedPriority::get())
					.and_provides([&provide])
					.longevity(3)
					.propagate(true)
					.build()
			};

			match call {
				Call::update_match_order_unsigned { match_result: _ } => {
					valid_tx(b"update_match_order_unsigned".to_vec())
				}
				_ => InvalidTransaction::Call.into(),
			}
=======
		fn on_initialize(n: BlockNumberFor<T>) -> Weight {
			// Check if there are any orders that have expired
			// 1. If the order has expired, the order will be canceled

			let expired_orders = OrderExpiration::<T>::take(n);
			for order_id in expired_orders {
				let _ = Self::cancel_order_impl(order_id);
			}
			// We would need to return the weight consumed by this function later.
			// But for now, we can keep it as it is cause we don't estimate gas usage anyways...
			Weight::zero()
>>>>>>> c1897056
		}
	}

	#[pallet::call]
	impl<T: Config> Pallet<T> {
		#[pallet::weight({0})]
		#[pallet::call_index(0)]
		pub fn deposit(
			origin: OriginFor<T>,
			asset_id: u32,
			amount: BalanceOf<T>,
		) -> DispatchResultWithPostInfo {
			let who = ensure_signed(origin)?;

			ensure!(
				TokenIndex::<T>::contains_key(asset_id),
				Error::<T>::AssetIdNotInTokenIndex
			);

			<T::Fungibles as Mutate<T::AccountId>>::transfer(
				asset_id,
				&who,
				&Self::account_id(),
				amount,
				Preservation::Expendable,
			)?;

			let mut info = TokenInfo::default();
			if UserTokenInfoes::<T>::contains_key(who.clone(), asset_id) {
				info = UserTokenInfoes::<T>::get(who.clone(), asset_id);
				info.amount = info
					.amount
					.checked_add(&amount)
					.ok_or(Error::<T>::TokenBalanceOverflow)?;
			} else {
				info.amount = amount;
			}

			UserTokenInfoes::<T>::insert(who, asset_id, info);

			Self::deposit_event(Event::Deposited { asset_id, amount });

			Ok(().into())
		}

		#[pallet::weight({1})]
		#[pallet::call_index(1)]
		pub fn withdraw(
			origin: OriginFor<T>,
			asset_id: u32,
			amount: BalanceOf<T>,
		) -> DispatchResultWithPostInfo {
			let who = ensure_signed(origin)?;

			ensure!(
				TokenIndex::<T>::contains_key(asset_id),
				Error::<T>::AssetIdNotInTokenIndex
			);

			ensure!(
				UserTokenInfoes::<T>::contains_key(who.clone(), asset_id),
				Error::<T>::AssetIdNotInTokenInfoes
			);

			let mut info = UserTokenInfoes::<T>::get(who.clone(), asset_id);
			info.amount = info
				.amount
				.checked_sub(&amount)
				.ok_or(Error::<T>::NotEnoughBalance)?;

			<T::Fungibles as Mutate<T::AccountId>>::transfer(
				asset_id,
				&Self::account_id(),
				&who,
				amount,
				Preservation::Expendable,
			)?;

			UserTokenInfoes::<T>::insert(who, asset_id, info);

			Self::deposit_event(Event::Withdrawed { asset_id, amount });
			Ok(().into())
		}

		#[pallet::weight({2})]
		#[pallet::call_index(2)]
		pub fn make_order(
			origin: OriginFor<T>,
			asset_id_1: u32,
			asset_id_2: u32,
			offered_amount: BalanceOf<T>,
			requested_amount: BalanceOf<T>,
			price: BalanceOf<T>,
			order_type: OrderType,
			expiration_block: BlockNumberFor<T>,
		) -> DispatchResultWithPostInfo {
			let who = ensure_signed(origin)?;

			let (asset_id_1, asset_id_2, order_type) = if asset_id_1 > asset_id_2 {
				(asset_id_2, asset_id_1, order_type.get_opposite())
			} else {
				(asset_id_1, asset_id_2, order_type)
			};

			ensure!(
				asset_id_1 != asset_id_2,
				Error::<T>::PairAssetIdMustNotEqual
			);

<<<<<<< HEAD
			match order_type {
				OrderType::SELL => {
					ensure!(
						offered_amount * price == requested_amount,
						Error::<T>::PriceDoNotMatchOfferedRequestedAmount
					);
				}
				OrderType::BUY => {
					ensure!(
						offered_amount == requested_amount * price,
						Error::<T>::PriceDoNotMatchOfferedRequestedAmount
					);
				}
			}
=======
			ensure!(
				expiration_block > frame_system::Pallet::<T>::block_number(),
				Error::<T>::ExpirationMustBeInFuture
			);
>>>>>>> c1897056

			NextOrderIndex::<T>::try_mutate(|index| -> DispatchResult {
				let order_index = *index;

				let order = Order {
					counter: order_index,
					pair: (asset_id_1, asset_id_2),
					expiration_block,
					order_type,
					address: who.clone(),
					amount_offered: offered_amount,
					amout_requested: requested_amount,
					price,
					unfilled_offered: offered_amount,
					unfilled_requested: requested_amount,
					order_status: OrderStatus::Pending,
				};

				let update_asset_id = match order.order_type {
					OrderType::SELL => asset_id_1,
					OrderType::BUY => asset_id_2,
				};
				let mut info = UserTokenInfoes::<T>::get(who.clone(), update_asset_id);
				info.amount = info
					.amount
					.checked_sub(&order.amount_offered)
					.ok_or(Error::<T>::NotEnoughBalance)?;
				info.reserved = info
					.reserved
					.checked_add(&order.amount_offered)
					.ok_or(Error::<T>::TokenBalanceOverflow)?;
				UserTokenInfoes::<T>::insert(who.clone(), update_asset_id, info);

				*index = index
					.checked_add(One::one())
					.ok_or(Error::<T>::OrderIndexOverflow)?;

				Orders::<T>::insert(order_index, &order);
				UserOrders::<T>::insert(who.clone(), order_index, ());

				let mut expiration_orders = OrderExpiration::<T>::get(expiration_block);
				expiration_orders
					.try_push(order_index)
					.expect("Max expiration_orders");
				OrderExpiration::<T>::insert(expiration_block, expiration_orders);

				let mut bounded_pair_orders = PairOrders::<T>::get((asset_id_1, asset_id_2));
				bounded_pair_orders
					.try_push(order_index)
					.expect("Max bounded_pair_orders");
				PairOrders::<T>::insert((asset_id_1, asset_id_2), bounded_pair_orders);

				Self::deposit_event(Event::OrderCreated { order_index, order });
				Ok(())
			})?;

			Ok(().into())
		}

		#[pallet::weight({3})]
		#[pallet::call_index(3)]
		pub fn cancel_order(origin: OriginFor<T>, order_index: u64) -> DispatchResultWithPostInfo {
			let who = ensure_signed(origin)?;
			// We read twice that probably is not necessary.
			let order = Orders::<T>::get(order_index).ok_or(Error::<T>::InvalidOrderIndex)?;
			ensure!(order.address == who, Error::<T>::NotOwner);

<<<<<<< HEAD
			Orders::<T>::try_mutate_exists(order_index, |order| -> DispatchResult {
				let order = order.take().ok_or(Error::<T>::InvalidOrderIndex)?;

				ensure!(order.address == who, Error::<T>::NotOwner);

				let update_asset_id = match order.order_type {
					OrderType::SELL => order.pair.0,
					OrderType::BUY => order.pair.1,
				};

				let mut info = UserTokenInfoes::<T>::get(who.clone(), update_asset_id);
				info.amount = info
					.amount
					.checked_add(&order.amount_offered)
					.ok_or(Error::<T>::TokenBalanceOverflow)?;
				info.reserved = info
					.reserved
					.checked_sub(&order.amount_offered)
					.ok_or(Error::<T>::NotEnoughBalance)?;
				UserTokenInfoes::<T>::insert(who.clone(), update_asset_id, info);

				UserOrders::<T>::remove(who, order_index);

				PairOrders::<T>::try_mutate_exists(
					order.pair,
					|bounded_pair_orders| -> DispatchResult {
						let pair_orders = bounded_pair_orders
							.as_mut()
							.ok_or(Error::<T>::PairOrderNotFound)?;
						let rt = pair_orders.binary_search(&order_index);
						if let Ok(r) = rt {
							pair_orders.remove(r);
						}

						PairOrders::<T>::insert(order.pair, pair_orders);
						Ok(())
					},
				)?;

				Self::deposit_event(Event::OrderCanceled { order_index });

				Ok(())
			})?;
=======
			Self::cancel_order_impl(order_index)?;
>>>>>>> c1897056

			Ok(().into())
		}

		#[pallet::weight({4})]
		#[pallet::call_index(4)]
		pub fn take_order(origin: OriginFor<T>, order_index: u64) -> DispatchResultWithPostInfo {
			let who = ensure_signed(origin)?;

			Orders::<T>::try_mutate_exists(order_index, |order| -> DispatchResult {
				let order = order.take().ok_or(Error::<T>::InvalidOrderIndex)?;

				UserOrders::<T>::remove(&order.address, order_index);

				PairOrders::<T>::try_mutate_exists(
					order.pair,
					|bounded_pair_orders| -> DispatchResult {
						let pair_orders = bounded_pair_orders
							.as_mut()
							.ok_or(Error::<T>::PairOrderNotFound)?;
						let rt = pair_orders.binary_search(&order_index);
<<<<<<< HEAD
						if let Ok(r) = rt {
							pair_orders.remove(r);
=======
						if let Ok(rt) = rt {
							pair_orders.remove(rt);
>>>>>>> c1897056
						}

						PairOrders::<T>::insert(order.pair, pair_orders);
						Ok(())
					},
				)?;

				match order.order_type {
					OrderType::SELL => {
						// for maker
						Self::add_assert(&order.address, order.pair.1, order.amout_requested)?;
						Self::sub_reserved_assert(
							&order.address,
							order.pair.0,
							order.amount_offered,
						)?;
						// for taker
						Self::add_assert(&who, order.pair.0, order.amount_offered)?;
						Self::sub_assert(&who, order.pair.1, order.amout_requested)?;
					}
					OrderType::BUY => {
						// for maker
						Self::add_assert(&order.address, order.pair.0, order.amout_requested)?;
						Self::sub_reserved_assert(
							&order.address,
							order.pair.1,
							order.amount_offered,
						)?;
						// for taker
						Self::add_assert(&who, order.pair.1, order.amount_offered)?;
						Self::sub_assert(&who, order.pair.0, order.amout_requested)?;
					}
				}

				Self::deposit_event(Event::OrderTaken {
					account: who,
					order_index,
					order,
				});

				Ok(())
			})?;

			Ok(().into())
		}

		#[pallet::weight({5})]
		#[pallet::call_index(5)]
		pub fn deposit_native(
			origin: OriginFor<T>,
			amount: BalanceOf<T>,
		) -> DispatchResultWithPostInfo {
			let who = ensure_signed(origin)?;

			let asset_id = NativeAssetId::<T>::get();

			ensure!(
				TokenIndex::<T>::contains_key(asset_id),
				Error::<T>::AssetIdNotInTokenIndex
			);

			T::Currency::transfer(&who, &Self::account_id(), amount, AllowDeath)?;

			let mut info = TokenInfo::default();
			if UserTokenInfoes::<T>::contains_key(who.clone(), asset_id) {
				info = UserTokenInfoes::<T>::get(who.clone(), asset_id);
				info.amount = info
					.amount
					.checked_add(&amount)
					.ok_or(Error::<T>::TokenBalanceOverflow)?;
			} else {
				info.amount = amount;
			}

			UserTokenInfoes::<T>::insert(who, asset_id, info);

			Self::deposit_event(Event::NativeDeposited { amount });

			Ok(().into())
		}

		#[pallet::weight({6})]
		#[pallet::call_index(6)]
		pub fn withdraw_native(
			origin: OriginFor<T>,
			amount: BalanceOf<T>,
		) -> DispatchResultWithPostInfo {
			let who = ensure_signed(origin)?;

			let asset_id = NativeAssetId::<T>::get();

			ensure!(
				TokenIndex::<T>::contains_key(asset_id),
				Error::<T>::AssetIdNotInTokenIndex
			);

			ensure!(
				UserTokenInfoes::<T>::contains_key(who.clone(), asset_id),
				Error::<T>::AssetIdNotInTokenInfoes
			);

			let mut info = UserTokenInfoes::<T>::get(who.clone(), asset_id);
			info.amount = info
				.amount
				.checked_sub(&amount)
				.ok_or(Error::<T>::NotEnoughBalance)?;

			T::Currency::transfer(&Self::account_id(), &who, amount, AllowDeath)?;

			UserTokenInfoes::<T>::insert(who, asset_id, info);

			Self::deposit_event(Event::NativeWithdrawed { amount });
			Ok(().into())
		}

		#[pallet::weight({8})]
		#[pallet::call_index(8)]
		pub fn update_match_order_unsigned(
			origin: OriginFor<T>,
			match_result: MatchResult<BalanceOf<T>, OrderOf<T>>,
		) -> DispatchResult {
			// This ensures that the function can only be called via unsigned transaction.
			ensure_none(origin)?;

			for trade in match_result.match_details {
				let taker_order = trade.taker_order;
				let maker_order = trade.maker_order;

				// update order status
				Self::update_order_from_trade_order(&taker_order)?;
				Self::update_order_from_trade_order(&maker_order)?;

				// remove fully filled UserOrders/PairOrders
				Self::remove_order_if_fully_filled(&taker_order)?;
				Self::remove_order_if_fully_filled(&maker_order)?;

				if taker_order.order_type == OrderType::BUY
					&& maker_order.order_type == OrderType::SELL
				{
					// exchange asset
					// for maker
					Self::add_assert(
						&taker_order.address,
						taker_order.pair.0,
						trade.quantity_base,
					)?;
					Self::sub_reserved_assert(
						&taker_order.address,
						taker_order.pair.1,
						trade.quantity_quote,
					)?;

					// for taker
					Self::add_assert(
						&maker_order.address,
						taker_order.pair.1,
						trade.quantity_quote,
					)?;
					Self::sub_reserved_assert(
						&maker_order.address,
						taker_order.pair.0,
						trade.quantity_base,
					)?;
				} else if taker_order.order_type == OrderType::SELL
					&& maker_order.order_type == OrderType::BUY
				{
					// exchange asset
					// for maker
					Self::add_assert(
						&taker_order.address,
						taker_order.pair.1,
						trade.quantity_quote,
					)?;
					Self::sub_reserved_assert(
						&taker_order.address,
						taker_order.pair.0,
						trade.quantity_base,
					)?;
					// for taker
					Self::add_assert(
						&maker_order.address,
						taker_order.pair.0,
						trade.quantity_base,
					)?;
					Self::sub_reserved_assert(
						&maker_order.address,
						taker_order.pair.1,
						trade.quantity_quote,
					)?;
				}

				Self::deposit_event(Event::OrderMatched {
					quantity_base: trade.quantity_base,
					quantity_quote: trade.quantity_quote,
					taker_order,
					maker_order,
				});
			}

			Ok(())
		}
	}

	impl<T: Config> Pallet<T> {
		pub fn account_id() -> <T as frame_system::Config>::AccountId {
			<T as Config>::PalletId::get().into_account_truncating()
		}

		pub fn add_assert(
			account: &T::AccountId,
			asset_id: u32,
			amount: BalanceOf<T>,
		) -> Result<(), DispatchError> {
			let mut info = TokenInfo::default();
			if UserTokenInfoes::<T>::contains_key(account.clone(), asset_id) {
				info = UserTokenInfoes::<T>::get(account.clone(), asset_id);
				info.amount = info
					.amount
					.checked_add(&amount)
					.ok_or(Error::<T>::TokenBalanceOverflow)?;
			} else {
				info.amount = amount;
			}
			UserTokenInfoes::<T>::insert(account, asset_id, info);

			Ok(())
		}

		pub fn sub_assert(
			account: &T::AccountId,
			asset_id: u32,
			amount: BalanceOf<T>,
		) -> Result<(), DispatchError> {
			ensure!(
				UserTokenInfoes::<T>::contains_key(account.clone(), asset_id),
				Error::<T>::UserAssetNotExist
			);

			let mut info = UserTokenInfoes::<T>::get(account.clone(), asset_id);
			info.amount = info
				.amount
				.checked_sub(&amount)
				.ok_or(Error::<T>::NotEnoughBalance)?;

			UserTokenInfoes::<T>::insert(account, asset_id, info);

			Ok(())
		}

		pub fn sub_reserved_assert(
			account: &T::AccountId,
			asset_id: u32,
			amount: BalanceOf<T>,
		) -> Result<(), DispatchError> {
			ensure!(
				UserTokenInfoes::<T>::contains_key(account.clone(), asset_id),
				Error::<T>::UserAssetNotExist
			);

			let mut info = UserTokenInfoes::<T>::get(account.clone(), asset_id);
			info.reserved = info
				.reserved
				.checked_sub(&amount)
				.ok_or(Error::<T>::NotEnoughBalance)?;

			UserTokenInfoes::<T>::insert(account, asset_id, info);

			Ok(())
		}

		pub fn update_order_from_trade_order(order: &OrderOf<T>) -> Result<(), DispatchError> {
			Orders::<T>::insert(order.counter, order);
			Ok(())
		}

		pub fn remove_order_if_fully_filled(order: &OrderOf<T>) -> Result<(), DispatchError> {
			UserOrders::<T>::remove(&order.address, order.counter);

			PairOrders::<T>::try_mutate_exists(
				order.pair,
				|bounded_pair_orders| -> DispatchResult {
					let pair_orders = bounded_pair_orders
						.as_mut()
						.ok_or(Error::<T>::PairOrderNotFound)?;
					let rt = pair_orders.binary_search(&order.counter);

					if let Ok(r) = rt {
						pair_orders.remove(r);
					}

					PairOrders::<T>::insert(order.pair, pair_orders);
					Ok(())
				},
			)?;
			Ok(())
		}

		fn process_order(
			order_id: u64,
			order: OrderOf<T>,
			engine: &mut MatchEngine<OrderOf<T>, BalanceOf<T>>,
		) -> Result<MatchResult<BalanceOf<T>, OrderOf<T>>, DispatchError> {
			match order.order_type {
				OrderType::BUY => Self::match_in_orderbook(
					order_id,
					order,
					engine.sell_book.order_type.clone(),
					&mut engine.sell_book.book,
					&mut engine.buy_book.book,
				),
				OrderType::SELL => Self::match_in_orderbook(
					order_id,
					order,
					engine.buy_book.order_type.clone(),
					&mut engine.buy_book.book,
					&mut engine.sell_book.book,
				),
			}
		}

		fn match_in_orderbook(
			order_id: u64,
			mut taker_order: OrderOf<T>,
			maker_book_type: OrderType,
			maker_book: &mut BoundedBTreeMap<
				OrderBookKey<BalanceOf<T>>,
				OrderOf<T>,
				ConstU32<{ u32::MAX }>,
			>,
			another_book: &mut BoundedBTreeMap<
				OrderBookKey<BalanceOf<T>>,
				OrderOf<T>,
				ConstU32<{ u32::MAX }>,
			>,
		) -> Result<MatchResult<BalanceOf<T>, OrderOf<T>>, DispatchError> {
			let mut match_result = MatchResult {
				taker_order: taker_order.clone(),
				match_details: vec![],
			};
			let mut taker_unfilled_quantity_requested = taker_order.amout_requested;
			let mut taker_unfilled_quantity_offered = taker_order.amount_offered;
			loop {
				if maker_book.is_empty() {
					break;
				}

				let maker_order_key = match maker_book_type {
					OrderType::BUY => match maker_book.last_key_value() {
						Some((k, _)) => k.clone(),
						None => {
							break;
						}
					},
					OrderType::SELL => match maker_book.first_key_value() {
						Some((k, _)) => k.clone(),
						None => {
							break;
						}
					},
				};

				let maker_order = maker_book.get_mut(&maker_order_key).unwrap();

				if taker_order.order_type == OrderType::BUY && taker_order.price < maker_order.price
				{
					break;
				}

				if taker_order.order_type == OrderType::SELL
					&& taker_order.price > maker_order.price
				{
					break;
				}

				// todo match use maker quantity
				let (matched_quantity_requested, matched_quantity_offered) =
					if taker_unfilled_quantity_requested > maker_order.unfilled_offered {
						//taker request amout > maker offer amout
						(maker_order.unfilled_offered, maker_order.unfilled_requested)
					} else if taker_unfilled_quantity_requested == maker_order.unfilled_offered {
						//taker request amout == maker offer amout

						if taker_order.amount_offered >= maker_order.unfilled_requested {
							(maker_order.unfilled_offered, maker_order.unfilled_requested)
						} else {
							// taker offer < maker request
							match taker_order.order_type {
								OrderType::BUY => {
									let new_request_amout = taker_order
										.amount_offered
										.checked_div(&maker_order.price)
										.ok_or(Error::<T>::DivOverflow)?;

									(new_request_amout, taker_order.amount_offered)
								}
								OrderType::SELL => {
									let new_request_amout = taker_order
										.amount_offered
										.checked_mul(&maker_order.price)
										.ok_or(Error::<T>::MulOverflow)?;

									(new_request_amout, taker_order.amount_offered)
								}
							}
						}
					} else {
						//taker request amout < maker offer amout
						match taker_order.order_type {
							OrderType::BUY => {
								let new_offer_amout = taker_unfilled_quantity_requested
									.checked_mul(&maker_order.price)
									.ok_or(Error::<T>::MulOverflow)?;
								(taker_unfilled_quantity_requested, new_offer_amout)
							}
							OrderType::SELL => {
								let new_offer_amout = taker_unfilled_quantity_requested
									.checked_div(&maker_order.price)
									.ok_or(Error::<T>::DivOverflow)?;
								(taker_unfilled_quantity_requested, new_offer_amout)
							}
						}
					};

				taker_unfilled_quantity_requested = taker_unfilled_quantity_requested
					.checked_sub(&matched_quantity_requested)
					.ok_or(Error::<T>::NotEnoughBalance)?;
				taker_unfilled_quantity_offered = taker_unfilled_quantity_offered
					.checked_sub(&matched_quantity_offered)
					.ok_or(Error::<T>::NotEnoughBalance)?;

				let maker_unfilled_quantity_offered = maker_order
					.unfilled_offered
					.checked_sub(&matched_quantity_requested)
					.ok_or(Error::<T>::NotEnoughBalance)?;
				let maker_unfilled_quantity_requested = maker_order
					.unfilled_requested
					.checked_sub(&matched_quantity_offered)
					.ok_or(Error::<T>::NotEnoughBalance)?;

				let (matched_quantity_base, matched_quantity_quote) =
					if taker_order.order_type == OrderType::BUY {
						(matched_quantity_requested, matched_quantity_offered)
					} else {
						(matched_quantity_offered, matched_quantity_requested)
					};

				// update maker order
				maker_order.unfilled_offered = maker_unfilled_quantity_offered;
				maker_order.unfilled_requested = maker_unfilled_quantity_requested;

				// update taker order
				taker_order.unfilled_requested = taker_unfilled_quantity_requested;
				taker_order.unfilled_offered = taker_unfilled_quantity_offered;

				if taker_unfilled_quantity_requested == BalanceOf::<T>::default()
					|| taker_unfilled_quantity_offered == BalanceOf::<T>::default()
				{
					taker_order.order_status = OrderStatus::FullyFilled;
				} else if taker_unfilled_quantity_requested != taker_order.amout_requested {
					taker_order.order_status = OrderStatus::PartialFilled;
				}

				if maker_unfilled_quantity_offered == BalanceOf::<T>::default() {
					maker_order.order_status = OrderStatus::FullyFilled;

					match_result.match_details.push(Trade {
						price: maker_order.price,
						quantity_base: matched_quantity_base,
						quantity_quote: matched_quantity_quote,
						taker_order: taker_order.clone(),
						maker_order: maker_order.clone(),
					});

					// remove order from maker order book
					maker_book.remove(&maker_order_key);
				} else {
					maker_order.order_status = OrderStatus::PartialFilled;

					match_result.match_details.push(Trade {
						price: maker_order.price,
						quantity_base: matched_quantity_base,
						quantity_quote: matched_quantity_quote,
						taker_order: taker_order.clone(),
						maker_order: maker_order.clone(),
					});
				}

				if taker_unfilled_quantity_requested == BalanceOf::<T>::default()
					|| taker_unfilled_quantity_offered == BalanceOf::<T>::default()
				{
					break;
				}
			}

			if taker_unfilled_quantity_requested != BalanceOf::<T>::default()
				&& taker_unfilled_quantity_offered != BalanceOf::<T>::default()
			{
				// add to order book
				let rt = another_book.try_insert(
					OrderBookKey {
						order_id,
						price: taker_order.price,
					},
					taker_order,
				);

				if let Err(e) = rt {
					log::error!("Failed in  another_book.try_insert( {:?}", e);
				}
			}

			Ok(match_result)
		}

		fn offchain_unsigned_tx(
			match_result: MatchResult<BalanceOf<T>, OrderOf<T>>,
		) -> Result<(), Error<T>> {
			let call = Call::update_match_order_unsigned { match_result };

			// `submit_unsigned_transaction` returns a type of `Result<(), ()>`
			//   ref: https://substrate.dev/rustdocs/v2.0.0/frame_system/offchain/struct.SubmitTransaction.html#method.submit_unsigned_transaction
			SubmitTransaction::<T, Call<T>>::submit_unsigned_transaction(call.into()).map_err(|e| {
				log::error!("Failed in offchain_unsigned_tx  {:?}", e);
				<Error<T>>::OffchainUnsignedTxError
			})
		}
	}
}

impl<T: Config> BlockNumberProvider for Pallet<T> {
	type BlockNumber = T::BlockNumber;

	fn current_block_number() -> Self::BlockNumber {
		<frame_system::Pallet<T>>::block_number()
	}

	fn cancel_order_impl(order_index: u64) -> DispatchResult {
		Orders::<T>::try_mutate_exists(order_index, |order| -> DispatchResult {
			let order = order.take().ok_or(Error::<T>::InvalidOrderIndex)?;

			let update_asset_id = match order.order_type {
				OrderType::SELL => order.pair.0,
				OrderType::BUY => order.pair.1,
			};

			let mut info = UserTokenInfoes::<T>::get(order.address.clone(), update_asset_id);
			info.amount = info
				.amount
				.checked_add(&order.amount_offered)
				.ok_or(Error::<T>::TokenBalanceOverflow)?;
			info.reserved = info
				.reserved
				.checked_sub(&order.amount_offered)
				.ok_or(Error::<T>::NotEnoughBalance)?;
			UserTokenInfoes::<T>::insert(order.address.clone(), update_asset_id, info);

			UserOrders::<T>::remove(order.address, order_index);

			PairOrders::<T>::try_mutate_exists(
				order.pair,
				|bounded_pair_orders| -> DispatchResult {
					let pair_orders = bounded_pair_orders
						.as_mut()
						.ok_or(Error::<T>::PairOrderNotFound)?;
					let rt = pair_orders.binary_search(&order_index);
					if let Ok(rt_index) = rt {
						pair_orders.remove(rt_index);
					}

					PairOrders::<T>::insert(order.pair, pair_orders);
					Ok(())
				},
			)?;

			Self::deposit_event(Event::OrderCanceled { order_index });

			Ok(())
		})
	}
}<|MERGE_RESOLUTION|>--- conflicted
+++ resolved
@@ -3,11 +3,7 @@
 
 use frame_support::{
 	ensure,
-<<<<<<< HEAD
-	pallet_prelude::ConstU32,
-=======
-	pallet_prelude::DispatchResult,
->>>>>>> c1897056
+	pallet_prelude::{ConstU32, DispatchResult},
 	sp_std::{convert::TryInto, prelude::*},
 	traits::{Currency, ExistenceRequirement::AllowDeath, Get, ReservableCurrency},
 	BoundedBTreeMap, PalletId, RuntimeDebug,
@@ -23,11 +19,9 @@
 	traits::{BlockNumberProvider, CheckedAdd, CheckedDiv, CheckedMul, CheckedSub},
 };
 
-<<<<<<< HEAD
 use core::cmp::Ordering;
-=======
 use frame_system::pallet_prelude::*;
->>>>>>> c1897056
+
 pub use pallet::*;
 use scale_codec::{Decode, Encode, MaxEncodedLen};
 use scale_info::{prelude::cmp, TypeInfo};
@@ -107,7 +101,7 @@
 	order_status: OrderStatus,
 }
 
-impl<AccountId, Balance> Order<AccountId, Balance> {
+impl<AccountId, Balance, BlockNumber> Order<AccountId, Balance, BlockNumber> {
 	pub fn get_base_amount(&self) -> &Balance {
 		match self.order_type {
 			OrderType::SELL => &self.amount_offered,
@@ -193,10 +187,7 @@
 		pallet_prelude::{ValueQuery, *},
 		Blake2_128Concat,
 	};
-<<<<<<< HEAD
 	use frame_system::{offchain::SubmitTransaction, pallet_prelude::*};
-=======
->>>>>>> c1897056
 
 	pub type BalanceOf<T> =
 		<<T as Config>::Currency as Currency<<T as frame_system::Config>::AccountId>>::Balance;
@@ -402,19 +393,28 @@
 		PairOrderNotFound,
 		PairAssetIdMustNotEqual,
 		NotEnoughBalance,
-<<<<<<< HEAD
+		ExpirationMustBeInFuture,
 		OffchainUnsignedTxError,
 		PriceDoNotMatchOfferedRequestedAmount,
 		DivOverflow,
 		MulOverflow,
-=======
-		ExpirationMustBeInFuture,
->>>>>>> c1897056
 	}
 
 	#[pallet::hooks]
 	impl<T: Config> Hooks<BlockNumberFor<T>> for Pallet<T> {
-<<<<<<< HEAD
+		fn on_initialize(n: BlockNumberFor<T>) -> Weight {
+			// Check if there are any orders that have expired
+			// 1. If the order has expired, the order will be canceled
+
+			let expired_orders = OrderExpiration::<T>::take(n);
+			for order_id in expired_orders {
+				let _ = Self::cancel_order_impl(order_id);
+			}
+			// We would need to return the weight consumed by this function later.
+			// But for now, we can keep it as it is cause we don't estimate gas usage anyways...
+			Weight::zero()
+		}
+
 		fn offchain_worker(_block_number: T::BlockNumber) {
 			let timestamp_now = sp_io::offchain::timestamp();
 			log::info!("###### Current time: {:?} ", timestamp_now.unix_millis());
@@ -549,19 +549,6 @@
 				}
 				_ => InvalidTransaction::Call.into(),
 			}
-=======
-		fn on_initialize(n: BlockNumberFor<T>) -> Weight {
-			// Check if there are any orders that have expired
-			// 1. If the order has expired, the order will be canceled
-
-			let expired_orders = OrderExpiration::<T>::take(n);
-			for order_id in expired_orders {
-				let _ = Self::cancel_order_impl(order_id);
-			}
-			// We would need to return the weight consumed by this function later.
-			// But for now, we can keep it as it is cause we don't estimate gas usage anyways...
-			Weight::zero()
->>>>>>> c1897056
 		}
 	}
 
@@ -671,7 +658,11 @@
 				Error::<T>::PairAssetIdMustNotEqual
 			);
 
-<<<<<<< HEAD
+			ensure!(
+				expiration_block > frame_system::Pallet::<T>::block_number(),
+				Error::<T>::ExpirationMustBeInFuture
+			);
+
 			match order_type {
 				OrderType::SELL => {
 					ensure!(
@@ -686,12 +677,6 @@
 					);
 				}
 			}
-=======
-			ensure!(
-				expiration_block > frame_system::Pallet::<T>::block_number(),
-				Error::<T>::ExpirationMustBeInFuture
-			);
->>>>>>> c1897056
 
 			NextOrderIndex::<T>::try_mutate(|index| -> DispatchResult {
 				let order_index = *index;
@@ -759,29 +744,20 @@
 			let order = Orders::<T>::get(order_index).ok_or(Error::<T>::InvalidOrderIndex)?;
 			ensure!(order.address == who, Error::<T>::NotOwner);
 
-<<<<<<< HEAD
+			Self::cancel_order_impl(order_index)?;
+
+			Ok(().into())
+		}
+
+		#[pallet::weight({4})]
+		#[pallet::call_index(4)]
+		pub fn take_order(origin: OriginFor<T>, order_index: u64) -> DispatchResultWithPostInfo {
+			let who = ensure_signed(origin)?;
+
 			Orders::<T>::try_mutate_exists(order_index, |order| -> DispatchResult {
 				let order = order.take().ok_or(Error::<T>::InvalidOrderIndex)?;
 
-				ensure!(order.address == who, Error::<T>::NotOwner);
-
-				let update_asset_id = match order.order_type {
-					OrderType::SELL => order.pair.0,
-					OrderType::BUY => order.pair.1,
-				};
-
-				let mut info = UserTokenInfoes::<T>::get(who.clone(), update_asset_id);
-				info.amount = info
-					.amount
-					.checked_add(&order.amount_offered)
-					.ok_or(Error::<T>::TokenBalanceOverflow)?;
-				info.reserved = info
-					.reserved
-					.checked_sub(&order.amount_offered)
-					.ok_or(Error::<T>::NotEnoughBalance)?;
-				UserTokenInfoes::<T>::insert(who.clone(), update_asset_id, info);
-
-				UserOrders::<T>::remove(who, order_index);
+				UserOrders::<T>::remove(&order.address, order_index);
 
 				PairOrders::<T>::try_mutate_exists(
 					order.pair,
@@ -790,50 +766,8 @@
 							.as_mut()
 							.ok_or(Error::<T>::PairOrderNotFound)?;
 						let rt = pair_orders.binary_search(&order_index);
-						if let Ok(r) = rt {
-							pair_orders.remove(r);
-						}
-
-						PairOrders::<T>::insert(order.pair, pair_orders);
-						Ok(())
-					},
-				)?;
-
-				Self::deposit_event(Event::OrderCanceled { order_index });
-
-				Ok(())
-			})?;
-=======
-			Self::cancel_order_impl(order_index)?;
->>>>>>> c1897056
-
-			Ok(().into())
-		}
-
-		#[pallet::weight({4})]
-		#[pallet::call_index(4)]
-		pub fn take_order(origin: OriginFor<T>, order_index: u64) -> DispatchResultWithPostInfo {
-			let who = ensure_signed(origin)?;
-
-			Orders::<T>::try_mutate_exists(order_index, |order| -> DispatchResult {
-				let order = order.take().ok_or(Error::<T>::InvalidOrderIndex)?;
-
-				UserOrders::<T>::remove(&order.address, order_index);
-
-				PairOrders::<T>::try_mutate_exists(
-					order.pair,
-					|bounded_pair_orders| -> DispatchResult {
-						let pair_orders = bounded_pair_orders
-							.as_mut()
-							.ok_or(Error::<T>::PairOrderNotFound)?;
-						let rt = pair_orders.binary_search(&order_index);
-<<<<<<< HEAD
-						if let Ok(r) = rt {
-							pair_orders.remove(r);
-=======
 						if let Ok(rt) = rt {
 							pair_orders.remove(rt);
->>>>>>> c1897056
 						}
 
 						PairOrders::<T>::insert(order.pair, pair_orders);
@@ -1104,6 +1038,50 @@
 			Ok(())
 		}
 
+		fn cancel_order_impl(order_index: u64) -> DispatchResult {
+			Orders::<T>::try_mutate_exists(order_index, |order| -> DispatchResult {
+				let order = order.take().ok_or(Error::<T>::InvalidOrderIndex)?;
+
+				let update_asset_id = match order.order_type {
+					OrderType::SELL => order.pair.0,
+					OrderType::BUY => order.pair.1,
+				};
+
+				let mut info = UserTokenInfoes::<T>::get(order.address.clone(), update_asset_id);
+				info.amount = info
+					.amount
+					.checked_add(&order.amount_offered)
+					.ok_or(Error::<T>::TokenBalanceOverflow)?;
+				info.reserved = info
+					.reserved
+					.checked_sub(&order.amount_offered)
+					.ok_or(Error::<T>::NotEnoughBalance)?;
+				UserTokenInfoes::<T>::insert(order.address.clone(), update_asset_id, info);
+
+				UserOrders::<T>::remove(order.address, order_index);
+
+				PairOrders::<T>::try_mutate_exists(
+					order.pair,
+					|bounded_pair_orders| -> DispatchResult {
+						let pair_orders = bounded_pair_orders
+							.as_mut()
+							.ok_or(Error::<T>::PairOrderNotFound)?;
+						let rt = pair_orders.binary_search(&order_index);
+						if let Ok(rt_index) = rt {
+							pair_orders.remove(rt_index);
+						}
+
+						PairOrders::<T>::insert(order.pair, pair_orders);
+						Ok(())
+					},
+				)?;
+
+				Self::deposit_event(Event::OrderCanceled { order_index });
+
+				Ok(())
+			})
+		}
+
 		pub fn update_order_from_trade_order(order: &OrderOf<T>) -> Result<(), DispatchError> {
 			Orders::<T>::insert(order.counter, order);
 			Ok(())
@@ -1369,48 +1347,4 @@
 	fn current_block_number() -> Self::BlockNumber {
 		<frame_system::Pallet<T>>::block_number()
 	}
-
-	fn cancel_order_impl(order_index: u64) -> DispatchResult {
-		Orders::<T>::try_mutate_exists(order_index, |order| -> DispatchResult {
-			let order = order.take().ok_or(Error::<T>::InvalidOrderIndex)?;
-
-			let update_asset_id = match order.order_type {
-				OrderType::SELL => order.pair.0,
-				OrderType::BUY => order.pair.1,
-			};
-
-			let mut info = UserTokenInfoes::<T>::get(order.address.clone(), update_asset_id);
-			info.amount = info
-				.amount
-				.checked_add(&order.amount_offered)
-				.ok_or(Error::<T>::TokenBalanceOverflow)?;
-			info.reserved = info
-				.reserved
-				.checked_sub(&order.amount_offered)
-				.ok_or(Error::<T>::NotEnoughBalance)?;
-			UserTokenInfoes::<T>::insert(order.address.clone(), update_asset_id, info);
-
-			UserOrders::<T>::remove(order.address, order_index);
-
-			PairOrders::<T>::try_mutate_exists(
-				order.pair,
-				|bounded_pair_orders| -> DispatchResult {
-					let pair_orders = bounded_pair_orders
-						.as_mut()
-						.ok_or(Error::<T>::PairOrderNotFound)?;
-					let rt = pair_orders.binary_search(&order_index);
-					if let Ok(rt_index) = rt {
-						pair_orders.remove(rt_index);
-					}
-
-					PairOrders::<T>::insert(order.pair, pair_orders);
-					Ok(())
-				},
-			)?;
-
-			Self::deposit_event(Event::OrderCanceled { order_index });
-
-			Ok(())
-		})
-	}
 }