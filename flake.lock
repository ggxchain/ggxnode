--- conflicted
+++ resolved
@@ -10,19 +10,11 @@
         "rust-overlay": "rust-overlay"
       },
       "locked": {
-<<<<<<< HEAD
         "lastModified": 1693787605,
         "narHash": "sha256-rwq5U8dy+a9JFny/73L0SJu1GfWwATMPMTp7D+mjHy8=",
         "owner": "ipetkov",
         "repo": "crane",
         "rev": "8b4f7a4dab2120cf41e7957a28a853f45016bd9d",
-=======
-        "lastModified": 1696384830,
-        "narHash": "sha256-j8ZsVqzmj5sOm5MW9cqwQJUZELFFwOislDmqDDEMl6k=",
-        "owner": "ipetkov",
-        "repo": "crane",
-        "rev": "f2143cd27f8bd09ee4f0121336c65015a2a0a19c",
->>>>>>> 7dee8362
         "type": "github"
       },
       "original": {
@@ -39,11 +31,11 @@
         "pre-commit-hooks": "pre-commit-hooks"
       },
       "locked": {
-        "lastModified": 1697058441,
-        "narHash": "sha256-gjtW+nkM9suMsjyid63HPmt6WZQEvuVqA5cOAf4lLM0=",
+        "lastModified": 1693830477,
+        "narHash": "sha256-6j1oNRpjGseDbgg6mJ9H3gmX5U+VAubOLV+iFL9WW30=",
         "owner": "cachix",
         "repo": "devenv",
-        "rev": "55294461a62d90c8626feca22f52b0d3d0e18e39",
+        "rev": "f839f486b98609f3477c0410b31a6f831b390d48",
         "type": "github"
       },
       "original": {
@@ -53,22 +45,6 @@
       }
     },
     "flake-compat": {
-      "flake": false,
-      "locked": {
-        "lastModified": 1696267196,
-        "narHash": "sha256-AAQ/2sD+0D18bb8hKuEEVpHUYD1GmO2Uh/taFamn6XQ=",
-        "owner": "edolstra",
-        "repo": "flake-compat",
-        "rev": "4f910c9827911b1ec2bf26b5a062cd09f8d89f85",
-        "type": "github"
-      },
-      "original": {
-        "owner": "edolstra",
-        "repo": "flake-compat",
-        "type": "github"
-      }
-    },
-    "flake-compat_2": {
       "flake": false,
       "locked": {
         "lastModified": 1673956053,
@@ -84,24 +60,32 @@
         "type": "github"
       }
     },
+    "flake-compat_2": {
+      "flake": false,
+      "locked": {
+        "lastModified": 1673956053,
+        "narHash": "sha256-4gtG9iQuiKITOjNQQeQIpoIB6b16fm+504Ch3sNKLd8=",
+        "owner": "edolstra",
+        "repo": "flake-compat",
+        "rev": "35bb57c0c8d8b62bbfd284272c928ceb64ddbde9",
+        "type": "github"
+      },
+      "original": {
+        "owner": "edolstra",
+        "repo": "flake-compat",
+        "type": "github"
+      }
+    },
     "flake-utils": {
       "inputs": {
         "systems": "systems"
       },
       "locked": {
-<<<<<<< HEAD
         "lastModified": 1692799911,
         "narHash": "sha256-3eihraek4qL744EvQXsK1Ha6C3CR7nnT8X2qWap4RNk=",
         "owner": "numtide",
         "repo": "flake-utils",
         "rev": "f9e7cf818399d17d347f847525c5a5a8032e4e44",
-=======
-        "lastModified": 1694529238,
-        "narHash": "sha256-zsNZZGTGnMOf9YpHKJqMSsa0dXbfmxeoJ7xHlrt+xmY=",
-        "owner": "numtide",
-        "repo": "flake-utils",
-        "rev": "ff7b65b44d01cf9ba6a71320833626af21126384",
->>>>>>> 7dee8362
         "type": "github"
       },
       "original": {
@@ -133,19 +117,11 @@
         "systems": "systems_3"
       },
       "locked": {
-<<<<<<< HEAD
         "lastModified": 1692799911,
         "narHash": "sha256-3eihraek4qL744EvQXsK1Ha6C3CR7nnT8X2qWap4RNk=",
         "owner": "numtide",
         "repo": "flake-utils",
         "rev": "f9e7cf818399d17d347f847525c5a5a8032e4e44",
-=======
-        "lastModified": 1694529238,
-        "narHash": "sha256-zsNZZGTGnMOf9YpHKJqMSsa0dXbfmxeoJ7xHlrt+xmY=",
-        "owner": "numtide",
-        "repo": "flake-utils",
-        "rev": "ff7b65b44d01cf9ba6a71320833626af21126384",
->>>>>>> 7dee8362
         "type": "github"
       },
       "original": {
@@ -231,45 +207,6 @@
         "type": "github"
       }
     },
-<<<<<<< HEAD
-    "nixlib": {
-      "locked": {
-        "lastModified": 1693701915,
-        "narHash": "sha256-waHPLdDYUOHSEtMKKabcKIMhlUOHPOOPQ9UyFeEoovs=",
-        "owner": "nix-community",
-        "repo": "nixpkgs.lib",
-        "rev": "f5af57d3ef9947a70ac86e42695231ac1ad00c25",
-        "type": "github"
-      },
-      "original": {
-        "owner": "nix-community",
-        "repo": "nixpkgs.lib",
-        "type": "github"
-      }
-    },
-    "nixos-generators": {
-      "inputs": {
-        "nixlib": "nixlib",
-        "nixpkgs": [
-          "nixpkgs"
-        ]
-      },
-      "locked": {
-        "lastModified": 1693791338,
-        "narHash": "sha256-wHmtB5H8AJTUaeGHw+0hsQ6nU4VyvVrP2P4NeCocRzY=",
-        "owner": "nix-community",
-        "repo": "nixos-generators",
-        "rev": "8ee78470029e641cddbd8721496da1316b47d3b4",
-        "type": "github"
-      },
-      "original": {
-        "owner": "nix-community",
-        "repo": "nixos-generators",
-        "type": "github"
-      }
-    },
-=======
->>>>>>> 7dee8362
     "nixpkgs": {
       "locked": {
         "lastModified": 1678875422,
@@ -318,27 +255,6 @@
         "type": "github"
       }
     },
-<<<<<<< HEAD
-    "nixpkgs-terraform-providers-bin": {
-      "inputs": {
-        "nixpkgs": [
-          "nixpkgs"
-        ]
-      },
-      "locked": {
-        "lastModified": 1693960602,
-        "narHash": "sha256-3d/KoK3Ox5Vy0I3N3Mktw3xjhYxEjTzklvRk/cB4F0c=",
-        "owner": "nix-community",
-        "repo": "nixpkgs-terraform-providers-bin",
-        "rev": "44e4b99529a4ebf616b22045ea013f5e844390b5",
-        "type": "github"
-      },
-      "original": {
-        "owner": "nix-community",
-        "repo": "nixpkgs-terraform-providers-bin",
-        "type": "github"
-      }
-    },
     "nixpkgs_2": {
       "locked": {
         "lastModified": 1696697597,
@@ -346,15 +262,6 @@
         "owner": "NixOS",
         "repo": "nixpkgs",
         "rev": "5a237aecb57296f67276ac9ab296a41c23981f56",
-=======
-    "nixpkgs_2": {
-      "locked": {
-        "lastModified": 1696983906,
-        "narHash": "sha256-L7GyeErguS7Pg4h8nK0wGlcUTbfUMDu+HMf1UcyP72k=",
-        "owner": "NixOS",
-        "repo": "nixpkgs",
-        "rev": "bd1cde45c77891214131cbbea5b1203e485a9d51",
->>>>>>> 7dee8362
         "type": "github"
       },
       "original": {
@@ -414,19 +321,11 @@
         ]
       },
       "locked": {
-<<<<<<< HEAD
         "lastModified": 1693707092,
         "narHash": "sha256-HR1EnynBSPqbt+04/yxxqsG1E3n6uXrOl7SPco/UnYo=",
         "owner": "oxalica",
         "repo": "rust-overlay",
         "rev": "98ccb73e6eefc481da6039ee57ad8818d1ca8d56",
-=======
-        "lastModified": 1696299134,
-        "narHash": "sha256-RS77cAa0N+Sfj5EmKbm5IdncNXaBCE1BSSQvUE8exvo=",
-        "owner": "oxalica",
-        "repo": "rust-overlay",
-        "rev": "611ccdceed92b4d94ae75328148d84ee4a5b462d",
->>>>>>> 7dee8362
         "type": "github"
       },
       "original": {
@@ -445,19 +344,11 @@
         ]
       },
       "locked": {
-<<<<<<< HEAD
         "lastModified": 1693966243,
         "narHash": "sha256-a2CA1aMIPE67JWSVIGoGtD3EGlFdK9+OlJQs0FOWCKY=",
         "owner": "oxalica",
         "repo": "rust-overlay",
         "rev": "a8b4bb4cbb744baaabc3e69099f352f99164e2c1",
-=======
-        "lastModified": 1697076655,
-        "narHash": "sha256-NcCtVUOd0X81srZkrdP8qoA1BMsPdO2tGtlZpsGijeU=",
-        "owner": "oxalica",
-        "repo": "rust-overlay",
-        "rev": "aa7584f5bbf5947716ad8ec14eccc0334f0d28f0",
->>>>>>> 7dee8362
         "type": "github"
       },
       "original": {
