//! The Substrate Node Template runtime. This can be compiled with `#[no_std]`, ready for Wasm.

#![cfg_attr(not(feature = "std"), no_std)]
// `construct_runtime!` does a lot of recursion and requires us to increase the limit to 256.
#![recursion_limit = "256"]
#![allow(clippy::new_without_default, clippy::or_fun_call)]

// Make the WASM binary available.
#[cfg(feature = "std")]
include!(concat!(env!("OUT_DIR"), "/wasm_binary.rs"));

pub mod pos;

use frame_support::traits::U128CurrencyToVote;
use scale_codec::{Decode, Encode};
use sp_api::impl_runtime_apis;
use sp_consensus_aura::sr25519::AuthorityId as AuraId;
use sp_core::{
	crypto::{ByteArray, KeyTypeId},
	OpaqueMetadata, H160, H256, U256,
};
use sp_runtime::{
	create_runtime_str,
	curve::PiecewiseLinear,
	generic, impl_opaque_keys,
	traits::{
		AccountIdLookup, BlakeTwo256, Block as BlockT, DispatchInfoOf, Dispatchable,
		IdentifyAccount, NumberFor, OpaqueKeys, PostDispatchInfoOf, UniqueSaturatedInto, Verify,
	},
	transaction_validity::{TransactionSource, TransactionValidity, TransactionValidityError},
	ApplyExtrinsicResult, MultiSignature, Perbill, Permill,
};
use sp_std::{marker::PhantomData, prelude::*};
use sp_version::RuntimeVersion;
// Substrate FRAME
#[cfg(feature = "with-paritydb-weights")]
use frame_support::weights::constants::ParityDbWeight as RuntimeDbWeight;
#[cfg(feature = "with-rocksdb-weights")]
use frame_support::weights::constants::RocksDbWeight as RuntimeDbWeight;
use pallet_grandpa::{
	fg_primitives, AuthorityId as GrandpaId, AuthorityList as GrandpaAuthorityList,
};
use pallet_transaction_payment::CurrencyAdapter;
// Frontier
use fp_rpc::TransactionStatus;
use pallet_ethereum::{Call::transact, Transaction as EthereumTransaction};
use pallet_evm::{
	Account as EVMAccount, EnsureAddressTruncated, FeeCalculator, HashedAddressMapping, Runner,
};

// A few exports that help ease life for downstream crates.
pub use frame_support::{
	construct_runtime,
	dispatch::DispatchClass,
	parameter_types,
	traits::{
		ConstBool, ConstU128, ConstU32, ConstU8, FindAuthor, KeyOwnerProofSystem, Randomness,
	},
	weights::{
		constants::{BlockExecutionWeight, ExtrinsicBaseWeight, WEIGHT_REF_TIME_PER_SECOND},
		ConstantMultiplier, IdentityFee, Weight,
	},
	ConsensusEngineId, StorageValue,
};

pub use frame_system::Call as SystemCall;
pub use pallet_balances::Call as BalancesCall;
pub use pallet_timestamp::Call as TimestampCall;

mod chain_extensions;
pub use chain_extensions::*;
mod precompiles;
pub use precompiles::consts as precompile_consts;
use precompiles::FrontierPrecompiles;
mod chain_spec;
pub use chain_spec::RuntimeConfig;

/// Import the permissioned ledger pallet.
pub use account_filter;

/// Type of block number.
pub type BlockNumber = u32;

/// Alias to 512-bit hash when used in the context of a transaction signature on the chain.
pub type Signature = MultiSignature;

/// Some way of identifying an account on the chain. We intentionally make it equivalent
/// to the public key of our transaction signing scheme.
pub type AccountId = <<Signature as Verify>::Signer as IdentifyAccount>::AccountId;

/// The type for looking up accounts. We don't expect more than 4 billion of them, but you
/// never know...
pub type AccountIndex = u32;

/// Balance of an account.
pub type Balance = u128;

/// Index of a transaction in the chain.
pub type Index = u32;

/// A hash of some data used by the chain.
pub type Hash = sp_core::H256;

/// Digest item type.
pub type DigestItem = generic::DigestItem;

/// Opaque types. These are used by the CLI to instantiate machinery that don't need to know
/// the specifics of the runtime. They can then be made to be agnostic over specific formats
/// of data like extrinsics, allowing for them to continue syncing the network through upgrades
/// to even the core data structures.
pub mod opaque {
	use super::*;

	pub use sp_runtime::OpaqueExtrinsic as UncheckedExtrinsic;

	/// Opaque block header type.
	pub type Header = generic::Header<BlockNumber, BlakeTwo256>;
	/// Opaque block type.
	pub type Block = generic::Block<Header, UncheckedExtrinsic>;
	/// Opaque block identifier type.
	pub type BlockId = generic::BlockId<Block>;

	impl_opaque_keys! {
		pub struct SessionKeys {
			pub aura: Aura,
			pub grandpa: Grandpa,
		}
	}
}

/// The address format for describing accounts.
pub type Address = sp_runtime::MultiAddress<AccountId, ()>;
/// Block header type as expected by this runtime.
pub type Header = generic::Header<BlockNumber, BlakeTwo256>;
/// Block type as expected by this runtime.
pub type Block = generic::Block<Header, UncheckedExtrinsic>;
/// A Block signed with a Justification
pub type SignedBlock = generic::SignedBlock<Block>;
/// BlockId type as expected by this runtime.
pub type BlockId = generic::BlockId<Block>;
/// The SignedExtension to the basic transaction logic.
pub type SignedExtra = (
	frame_system::CheckSpecVersion<Runtime>,
	frame_system::CheckTxVersion<Runtime>,
	frame_system::CheckGenesis<Runtime>,
	frame_system::CheckEra<Runtime>,
	frame_system::CheckNonce<Runtime>,
	frame_system::CheckWeight<Runtime>,
	pallet_transaction_payment::ChargeTransactionPayment<Runtime>,
	account_filter::AllowAccount<Runtime>,
);
/// Unchecked extrinsic type as expected by this runtime.
pub type UncheckedExtrinsic =
	fp_self_contained::UncheckedExtrinsic<Address, RuntimeCall, Signature, SignedExtra>;
/// Extrinsic type that has already been checked.
pub type CheckedExtrinsic =
	fp_self_contained::CheckedExtrinsic<AccountId, RuntimeCall, SignedExtra, H160>;
/// The payload being signed in transactions.
pub type SignedPayload = generic::SignedPayload<RuntimeCall, SignedExtra>;
/// Executive: handles dispatch to the various modules.
pub type Executive = frame_executive::Executive<
	Runtime,
	Block,
	frame_system::ChainContext<Runtime>,
	Runtime,
	AllPalletsWithSystem,
>;

/// Constant values used within the runtime.
const MILLIUNIT: Balance = 1_000_000_000_000_000;
pub const EXISTENTIAL_DEPOSIT: Balance = 1_000_000;

/// Charge fee for stored bytes and items.
pub const fn deposit(items: u32, bytes: u32) -> Balance {
	(items as Balance + bytes as Balance) * MILLIUNIT / EXISTENTIAL_DEPOSIT
}

pub const VERSION: RuntimeVersion = RuntimeVersion {
	spec_name: create_runtime_str!("node-frontier-template"),
	impl_name: create_runtime_str!("node-frontier-template"),
	authoring_version: 1,
	spec_version: 1,
	impl_version: 1,
	apis: RUNTIME_API_VERSIONS,
	transaction_version: 1,
	state_version: 1,
};

<<<<<<< HEAD
pub const MILLISECS_PER_BLOCK: u64 = 6000;
pub const SLOT_DURATION: u64 = MILLISECS_PER_BLOCK;

// Time is measured by number of blocks.
pub const MINUTES: BlockNumber = 60_000 / (MILLISECS_PER_BLOCK as BlockNumber);
pub const HOURS: BlockNumber = MINUTES * 60;
pub const DAYS: BlockNumber = HOURS * 24;

pub const EPOCH_DURATION_IN_BLOCKS: BlockNumber = 10 * MINUTES;
pub const EPOCH_DURATION_IN_SLOTS: u64 = {
	const SLOT_FILL_RATE: f64 = MILLISECS_PER_BLOCK as f64 / SLOT_DURATION as f64;

	(EPOCH_DURATION_IN_BLOCKS as f64 * SLOT_FILL_RATE) as u64
};

=======
>>>>>>> a299b4c7
/// The version information used to identify this runtime when compiled natively.
#[cfg(feature = "std")]
pub fn native_version() -> sp_version::NativeVersion {
	sp_version::NativeVersion {
		runtime_version: VERSION,
		can_author_with: Default::default(),
	}
}

const NORMAL_DISPATCH_RATIO: Perbill = Perbill::from_percent(75);
/// We assume that ~10% of the block weight is consumed by `on_initalize` handlers.
/// This is used to limit the maximal weight of a single extrinsic.
const AVERAGE_ON_INITIALIZE_RATIO: Perbill = Perbill::from_percent(10);

parameter_types! {
	pub const Version: RuntimeVersion = VERSION;
	pub const BlockHashCount: BlockNumber = 2400;
	/// We allow for 1 seconds of compute with a 2 second average block time.
	pub storage MaximumBlockWeight: Weight = Weight::from_parts(
		(RuntimeSpecification::chain_spec().block_time_in_millis / 1000) * WEIGHT_REF_TIME_PER_SECOND,
		u64::MAX,
	);
	pub BlockWeights: frame_system::limits::BlockWeights =  frame_system::limits::BlockWeights::builder()
	.base_block(BlockExecutionWeight::get())
	.for_class(DispatchClass::all(), |weights| {
		weights.base_extrinsic = ExtrinsicBaseWeight::get();
	})
	.for_class(DispatchClass::Normal, |weights| {
		weights.max_total = Some(NORMAL_DISPATCH_RATIO * MaximumBlockWeight::get());
	})
	.for_class(DispatchClass::Operational, |weights| {
		weights.max_total = Some(MaximumBlockWeight::get());
		// Operational transactions have some extra reserved space, so that they
		// are included even if block reached `MAXIMUM_BLOCK_WEIGHT`.
		weights.reserved = Some(
			MaximumBlockWeight::get() - NORMAL_DISPATCH_RATIO * MaximumBlockWeight::get()
		);
	})
	.avg_block_initialization(AVERAGE_ON_INITIALIZE_RATIO)
	.build_or_panic();
	pub BlockLength: frame_system::limits::BlockLength = frame_system::limits::BlockLength::max_with_normal_ratio(5 * 1024 * 1024, NORMAL_DISPATCH_RATIO);
	pub const SS58Prefix: u8 = 88;
}

// Configure FRAME pallets to include in runtime.

impl frame_system::Config for Runtime {
	/// The basic call filter to use in dispatchable.
	type BaseCallFilter = frame_support::traits::Everything;
	/// Block & extrinsics weights: base values and limits.
	type BlockWeights = BlockWeights;
	/// The maximum length of a block (in bytes).
	type BlockLength = BlockLength;
	/// The ubiquitous origin type.
	type RuntimeOrigin = RuntimeOrigin;
	/// The aggregated dispatch type that is available for extrinsics.
	type RuntimeCall = RuntimeCall;
	/// The index type for storing how many extrinsics an account has signed.
	type Index = Index;
	/// The index type for blocks.
	type BlockNumber = BlockNumber;
	/// The type for hashing blocks and tries.
	type Hash = Hash;
	/// The hashing algorithm used.
	type Hashing = BlakeTwo256;
	/// The identifier used to distinguish between accounts.
	type AccountId = AccountId;
	/// The lookup mechanism to get account ID from whatever is passed in dispatchers.
	type Lookup = AccountIdLookup<AccountId, ()>;
	/// The header type.
	type Header = generic::Header<BlockNumber, BlakeTwo256>;
	/// The ubiquitous event type.
	type RuntimeEvent = RuntimeEvent;
	/// Maximum number of block number to block hash mappings to keep (oldest pruned first).
	type BlockHashCount = BlockHashCount;
	/// The weight of database operations that the runtime can invoke.
	type DbWeight = RuntimeDbWeight;
	/// Version of the runtime.
	type Version = Version;
	/// Converts a module to the index of the module in `construct_runtime!`.
	///
	/// This type is being generated by `construct_runtime!`.
	type PalletInfo = PalletInfo;
	/// The data to be stored in an account.
	type AccountData = pallet_balances::AccountData<Balance>;
	/// What to do if a new account is created.
	type OnNewAccount = ();
	/// What to do if an account is fully reaped from the system.
	type OnKilledAccount = ();
	/// Weight information for the extrinsics of this pallet.
	type SystemWeightInfo = ();
	/// This is used as an identifier of the chain. 42 is the generic substrate prefix.
	type SS58Prefix = SS58Prefix;
	/// The set code logic, just the default since we're not a parachain.
	type OnSetCode = ();
	type MaxConsumers = ConstU32<16>;
}

parameter_types! {
	pub const MaxAuthorities: u32 = 100;
}

impl pallet_aura::Config for Runtime {
	type AuthorityId = AuraId;
	type MaxAuthorities = MaxAuthorities;
	type DisabledValidators = ();
}

impl account_filter::Config for Runtime {
	type RuntimeEvent = RuntimeEvent;
	type ValidateOrigin = frame_system::EnsureRoot<AccountId>;
}

impl chain_spec::Config for Runtime {}

parameter_types! {
	pub EvmId: u8 = 0x0F;
	pub WasmId: u8 = 0x1F;
}

use pallet_xvm::{evm, wasm};
impl pallet_xvm::Config for Runtime {
	type SyncVM = (evm::EVM<EvmId, Self>, wasm::WASM<WasmId, Self>);
	type AsyncVM = ();
	type RuntimeEvent = RuntimeEvent;
}

impl pallet_grandpa::Config for Runtime {
	type RuntimeEvent = RuntimeEvent;

	type KeyOwnerProof =
		<Self::KeyOwnerProofSystem as KeyOwnerProofSystem<(KeyTypeId, GrandpaId)>>::Proof;

	type KeyOwnerIdentification = <Self::KeyOwnerProofSystem as KeyOwnerProofSystem<(
		KeyTypeId,
		GrandpaId,
	)>>::IdentificationTuple;

	type KeyOwnerProofSystem = ();

	type HandleEquivocation = ();

	type WeightInfo = ();
	type MaxAuthorities = ConstU32<32>;
}

parameter_types! {
	pub storage MinimumPeriod: u64 = RuntimeSpecification::chain_spec().block_time_in_millis / 2;
}

impl pallet_timestamp::Config for Runtime {
	/// A timestamp: milliseconds since the unix epoch.
	type Moment = u64;
	#[cfg(feature = "aura")]
	type OnTimestampSet = Aura;
	#[cfg(feature = "manual-seal")]
	type OnTimestampSet = ();
	type MinimumPeriod = MinimumPeriod;
	type WeightInfo = pallet_timestamp::weights::SubstrateWeight<Runtime>;
}

parameter_types! {
	// For weight estimation, we assume that the most locks on an individual account will be 50.
	// This number may need to be adjusted in the future if this assumption no longer holds true.
	pub const MaxLocks: u32 = 50;
}

impl pallet_balances::Config for Runtime {
	/// The type for recording an account's balance.
	type Balance = Balance;
	type DustRemoval = ();
	/// The ubiquitous event type.
	type RuntimeEvent = RuntimeEvent;
	type ExistentialDeposit = ConstU128<EXISTENTIAL_DEPOSIT>;
	type AccountStore = System;
	type WeightInfo = pallet_balances::weights::SubstrateWeight<Runtime>;
	type MaxLocks = MaxLocks;
	type MaxReserves = ();
	type ReserveIdentifier = [u8; 8];
}

impl pallet_transaction_payment::Config for Runtime {
	type RuntimeEvent = RuntimeEvent;
	type OnChargeTransaction = CurrencyAdapter<Balances, ()>;
	type OperationalFeeMultiplier = ConstU8<5>;
	type WeightToFee = IdentityFee<Balance>;
	type LengthToFee = IdentityFee<Balance>;
	type FeeMultiplierUpdate = ();
}

impl pallet_sudo::Config for Runtime {
	type RuntimeEvent = RuntimeEvent;
	type RuntimeCall = RuntimeCall;
}

impl pallet_evm_chain_id::Config for Runtime {}

pub struct FindAuthorTruncated<F>(PhantomData<F>);
impl<F: FindAuthor<u32>> FindAuthor<H160> for FindAuthorTruncated<F> {
	fn find_author<'a, I>(digests: I) -> Option<H160>
	where
		I: 'a + IntoIterator<Item = (ConsensusEngineId, &'a [u8])>,
	{
		if let Some(author_index) = F::find_author(digests) {
			let authority_id = Aura::authorities()[author_index as usize].clone();
			return Some(H160::from_slice(&authority_id.to_raw_vec()[4..24]));
		}
		None
	}
}

parameter_types! {
	pub const DepositPerItem: Balance = deposit(1, 0);
	pub const DepositPerByte: Balance = deposit(0, 1);
	pub const MaxValueSize: u32 = 16 * 1024;
	// The lazy deletion runs inside on_initialize.
	pub DeletionWeightLimit: Weight = BlockWeights::get()
	.per_class
	.get(DispatchClass::Normal)
	.max_total
	.unwrap_or(BlockWeights::get().max_block);
	pub Schedule: pallet_contracts::Schedule<Runtime> = Default::default();
}

impl pallet_randomness_collective_flip::Config for Runtime {}

impl pallet_contracts::Config for Runtime {
	type Time = Timestamp;
	type Randomness = RandomnessCollectiveFlip;
	type Currency = Balances;
	type RuntimeEvent = RuntimeEvent;
	type RuntimeCall = RuntimeCall;
	/// The safest default is to allow no calls at all.
	///
	/// Runtimes should whitelist dispatchables that are allowed to be called from contracts
	/// and make sure they are stable. Dispatchables exposed to contracts are not allowed to
	/// change because that would break already deployed contracts. The `Call` structure itself
	/// is not allowed to change the indices of existing pallets, too.
	type CallFilter = frame_support::traits::Nothing;
	type DepositPerItem = DepositPerItem;
	type DepositPerByte = DepositPerByte;
	type CallStack = [pallet_contracts::Frame<Self>; 31];
	type WeightPrice = pallet_transaction_payment::Pallet<Self>;
	type WeightInfo = pallet_contracts::weights::SubstrateWeight<Self>;
	type ChainExtension = XvmExtension<Self>;
	type DeletionQueueDepth = ConstU32<128>;
	type DeletionWeightLimit = DeletionWeightLimit;
	type Schedule = Schedule;
	type AddressGenerator = pallet_contracts::DefaultAddressGenerator;
	type MaxCodeLen = ConstU32<{ 128 * 1024 }>;
	type MaxStorageKeyLen = ConstU32<128>;
	type UnsafeUnstableInterface = ConstBool<true>;
}

/// Current approximation of the gas/s consumption considering
/// EVM execution over compiled WASM (on 4.4Ghz CPU).
/// Given the 500ms Weight, from which 75% only are used for transactions,
/// the total EVM execution gas limit is: GAS_PER_SECOND * 0.500 * 0.75 ~= 15_000_000.
pub const GAS_PER_SECOND: u64 = 40_000_000;

/// Approximate ratio of the amount of Weight per Gas.
/// u64 works for approximations because Weight is a very small unit compared to gas.
pub const WEIGHT_PER_GAS: u64 = WEIGHT_REF_TIME_PER_SECOND.saturating_div(GAS_PER_SECOND);

parameter_types! {
	pub BlockGasLimit: U256 = U256::from(
		NORMAL_DISPATCH_RATIO * WEIGHT_REF_TIME_PER_SECOND / WEIGHT_PER_GAS
	);
	pub PrecompilesValue: FrontierPrecompiles<Runtime> = FrontierPrecompiles::<_>::new();
	pub WeightPerGas: Weight = Weight::from_ref_time(WEIGHT_PER_GAS);
	pub ChainId: u64 = 0x42;
}

impl pallet_evm::Config for Runtime {
	type FeeCalculator = BaseFee;
	type GasWeightMapping = pallet_evm::FixedGasWeightMapping<Self>;
	type WeightPerGas = WeightPerGas;
	type BlockHashMapping = pallet_ethereum::EthereumBlockHashMapping<Self>;
	type CallOrigin = EnsureAddressTruncated;
	type WithdrawOrigin = EnsureAddressTruncated;
	type AddressMapping = HashedAddressMapping<BlakeTwo256>;
	type Currency = Balances;
	type RuntimeEvent = RuntimeEvent;
	type PrecompilesType = FrontierPrecompiles<Self>;
	type PrecompilesValue = PrecompilesValue;
	type ChainId = ChainId;
	type BlockGasLimit = BlockGasLimit;
	type Runner = pallet_evm::runner::stack::Runner<Self>;
	type OnChargeTransaction = ();
	type FindAuthor = FindAuthorTruncated<Aura>;
}

impl pallet_ethereum::Config for Runtime {
	type RuntimeEvent = RuntimeEvent;
	type StateRoot = pallet_ethereum::IntermediateStateRoot<Self>;
}

parameter_types! {
	pub BoundDivision: U256 = U256::from(1024);
}

impl pallet_dynamic_fee::Config for Runtime {
	type MinGasPriceBoundDivisor = BoundDivision;
}

parameter_types! {
	pub DefaultBaseFeePerGas: U256 = (MILLIUNIT / 1_000_000).into();
	pub DefaultElasticity: Permill = Permill::from_parts(125_000);
}

pub struct BaseFeeThreshold;
impl pallet_base_fee::BaseFeeThreshold for BaseFeeThreshold {
	fn lower() -> Permill {
		Permill::zero()
	}
	fn ideal() -> Permill {
		Permill::from_parts(500_000)
	}
	fn upper() -> Permill {
		Permill::from_parts(1_000_000)
	}
}

impl pallet_base_fee::Config for Runtime {
	type RuntimeEvent = RuntimeEvent;
	type Threshold = BaseFeeThreshold;
	type DefaultBaseFeePerGas = DefaultBaseFeePerGas;
	type DefaultElasticity = DefaultElasticity;
}

impl pallet_hotfix_sufficients::Config for Runtime {
	type AddressMapping = HashedAddressMapping<BlakeTwo256>;
	type WeightInfo = pallet_hotfix_sufficients::weights::SubstrateWeight<Runtime>;
}

// Create the runtime by composing the FRAME pallets that were previously configured.
construct_runtime!(
	pub enum Runtime where
		Block = Block,
		NodeBlock = opaque::Block,
		UncheckedExtrinsic = UncheckedExtrinsic
	{
		System: frame_system,
		RandomnessCollectiveFlip: pallet_randomness_collective_flip,
		Timestamp: pallet_timestamp,
		Aura: pallet_aura,
		Grandpa: pallet_grandpa,
		Balances: pallet_balances,
		TransactionPayment: pallet_transaction_payment,
		Sudo: pallet_sudo,
		// EVM pallets
		Ethereum: pallet_ethereum,
		EVM: pallet_evm,
		EVMChainId: pallet_evm_chain_id,
		DynamicFee: pallet_dynamic_fee,
		BaseFee: pallet_base_fee,
		HotfixSufficients: pallet_hotfix_sufficients,
		// GGX pallets
		AccountFilter: account_filter,
<<<<<<< HEAD
		// Proof of Stake and Sessions
		Council: pallet_collective::<Instance1>,
		Staking: pallet_staking,
		Session: pallet_session,
		Treasury: pallet_treasury,
		Bounties: pallet_bounties,
		ElectionProviderMultiPhase: pallet_election_provider_multi_phase,
=======
		RuntimeSpecification: chain_spec,
>>>>>>> a299b4c7
		// Wasm contracts
		Contracts: pallet_contracts,
		// Astar
		Xvm: pallet_xvm,
	}
);

impl<C> frame_system::offchain::SendTransactionTypes<C> for Runtime
where
	RuntimeCall: From<C>,
{
	type Extrinsic = UncheckedExtrinsic;
	type OverarchingCall = RuntimeCall;
}

pub struct TransactionConverter;

impl fp_rpc::ConvertTransaction<UncheckedExtrinsic> for TransactionConverter {
	fn convert_transaction(&self, transaction: pallet_ethereum::Transaction) -> UncheckedExtrinsic {
		UncheckedExtrinsic::new_unsigned(
			pallet_ethereum::Call::<Runtime>::transact { transaction }.into(),
		)
	}
}

impl fp_rpc::ConvertTransaction<opaque::UncheckedExtrinsic> for TransactionConverter {
	fn convert_transaction(
		&self,
		transaction: pallet_ethereum::Transaction,
	) -> opaque::UncheckedExtrinsic {
		let extrinsic = UncheckedExtrinsic::new_unsigned(
			pallet_ethereum::Call::<Runtime>::transact { transaction }.into(),
		);
		let encoded = extrinsic.encode();
		opaque::UncheckedExtrinsic::decode(&mut &encoded[..])
			.expect("Encoded extrinsic is always valid")
	}
}

impl fp_self_contained::SelfContainedCall for RuntimeCall {
	type SignedInfo = H160;

	fn is_self_contained(&self) -> bool {
		match self {
			RuntimeCall::Ethereum(call) => call.is_self_contained(),
			_ => false,
		}
	}

	fn check_self_contained(&self) -> Option<Result<Self::SignedInfo, TransactionValidityError>> {
		match self {
			RuntimeCall::Ethereum(call) => call.check_self_contained(),
			_ => None,
		}
	}

	fn validate_self_contained(
		&self,
		info: &Self::SignedInfo,
		dispatch_info: &DispatchInfoOf<RuntimeCall>,
		len: usize,
	) -> Option<TransactionValidity> {
		match self {
			RuntimeCall::Ethereum(call) => call.validate_self_contained(info, dispatch_info, len),
			_ => None,
		}
	}

	fn pre_dispatch_self_contained(
		&self,
		info: &Self::SignedInfo,
		dispatch_info: &DispatchInfoOf<RuntimeCall>,
		len: usize,
	) -> Option<Result<(), TransactionValidityError>> {
		match self {
			RuntimeCall::Ethereum(call) => {
				call.pre_dispatch_self_contained(info, dispatch_info, len)
			}
			_ => None,
		}
	}

	fn apply_self_contained(
		self,
		info: Self::SignedInfo,
	) -> Option<sp_runtime::DispatchResultWithInfo<PostDispatchInfoOf<Self>>> {
		match self {
			call @ RuntimeCall::Ethereum(pallet_ethereum::Call::transact { .. }) => {
				Some(call.dispatch(RuntimeOrigin::from(
					pallet_ethereum::RawOrigin::EthereumTransaction(info),
				)))
			}
			_ => None,
		}
	}
}

#[cfg(feature = "runtime-benchmarks")]
#[macro_use]
extern crate frame_benchmarking;

#[cfg(feature = "runtime-benchmarks")]
mod benches {
	define_benchmarks!([pallet_evm, EVM]);
}

impl_runtime_apis! {
	impl sp_api::Core<Block> for Runtime {
		fn version() -> RuntimeVersion {
			VERSION
		}

		fn execute_block(block: Block) {
			Executive::execute_block(block)
		}

		fn initialize_block(header: &<Block as BlockT>::Header) {
			Executive::initialize_block(header)
		}
	}

	impl sp_api::Metadata<Block> for Runtime {
		fn metadata() -> OpaqueMetadata {
			OpaqueMetadata::new(Runtime::metadata().into())
		}
	}

	impl sp_block_builder::BlockBuilder<Block> for Runtime {
		fn apply_extrinsic(extrinsic: <Block as BlockT>::Extrinsic) -> ApplyExtrinsicResult {
			Executive::apply_extrinsic(extrinsic)
		}

		fn finalize_block() -> <Block as BlockT>::Header {
			Executive::finalize_block()
		}

		fn inherent_extrinsics(data: sp_inherents::InherentData) -> Vec<<Block as BlockT>::Extrinsic> {
			data.create_extrinsics()
		}

		fn check_inherents(
			block: Block,
			data: sp_inherents::InherentData,
		) -> sp_inherents::CheckInherentsResult {
			data.check_extrinsics(&block)
		}
	}

	impl sp_transaction_pool::runtime_api::TaggedTransactionQueue<Block> for Runtime {
		fn validate_transaction(
			source: TransactionSource,
			tx: <Block as BlockT>::Extrinsic,
			block_hash: <Block as BlockT>::Hash,
		) -> TransactionValidity {
			Executive::validate_transaction(source, tx, block_hash)
		}
	}

	impl sp_offchain::OffchainWorkerApi<Block> for Runtime {
		fn offchain_worker(header: &<Block as BlockT>::Header) {
			Executive::offchain_worker(header)
		}
	}

	impl sp_consensus_aura::AuraApi<Block, AuraId> for Runtime {
		fn slot_duration() -> sp_consensus_aura::SlotDuration {
			sp_consensus_aura::SlotDuration::from_millis(Aura::slot_duration())
		}

		fn authorities() -> Vec<AuraId> {
			Aura::authorities().to_vec()
		}
	}

	impl frame_system_rpc_runtime_api::AccountNonceApi<Block, AccountId, Index> for Runtime {
		fn account_nonce(account: AccountId) -> Index {
			System::account_nonce(account)
		}
	}

	impl fp_rpc::EthereumRuntimeRPCApi<Block> for Runtime {
		fn chain_id() -> u64 {
			<Runtime as pallet_evm::Config>::ChainId::get()
		}

		fn account_basic(address: H160) -> EVMAccount {
			let (account, _) = EVM::account_basic(&address);
			account
		}

		fn gas_price() -> U256 {
			let (gas_price, _) = <Runtime as pallet_evm::Config>::FeeCalculator::min_gas_price();
			gas_price
		}

		fn account_code_at(address: H160) -> Vec<u8> {
			EVM::account_codes(address)
		}

		fn author() -> H160 {
			<pallet_evm::Pallet<Runtime>>::find_author()
		}

		fn storage_at(address: H160, index: U256) -> H256 {
			let mut tmp = [0u8; 32];
			index.to_big_endian(&mut tmp);
			EVM::account_storages(address, H256::from_slice(&tmp[..]))
		}

		fn call(
			from: H160,
			to: H160,
			data: Vec<u8>,
			value: U256,
			gas_limit: U256,
			max_fee_per_gas: Option<U256>,
			max_priority_fee_per_gas: Option<U256>,
			nonce: Option<U256>,
			estimate: bool,
			access_list: Option<Vec<(H160, Vec<H256>)>>,
		) -> Result<pallet_evm::CallInfo, sp_runtime::DispatchError> {
			let config = if estimate {
				let mut config = <Runtime as pallet_evm::Config>::config().clone();
				config.estimate = true;
				Some(config)
			} else {
				None
			};

			let is_transactional = false;
			let validate = true;
			<Runtime as pallet_evm::Config>::Runner::call(
				from,
				to,
				data,
				value,
				gas_limit.unique_saturated_into(),
				max_fee_per_gas,
				max_priority_fee_per_gas,
				nonce,
				access_list.unwrap_or_default(),
				is_transactional,
				validate,
				config
					.as_ref()
					.unwrap_or_else(|| <Runtime as pallet_evm::Config>::config()),
			)
			.map_err(|err| err.error.into())
		}

		fn create(
			from: H160,
			data: Vec<u8>,
			value: U256,
			gas_limit: U256,
			max_fee_per_gas: Option<U256>,
			max_priority_fee_per_gas: Option<U256>,
			nonce: Option<U256>,
			estimate: bool,
			access_list: Option<Vec<(H160, Vec<H256>)>>,
		) -> Result<pallet_evm::CreateInfo, sp_runtime::DispatchError> {
			let config = if estimate {
				let mut config = <Runtime as pallet_evm::Config>::config().clone();
				config.estimate = true;
				Some(config)
			} else {
				None
			};

			let is_transactional = false;
			let validate = true;
			#[allow(clippy::or_fun_call)] // suggestion not helpful here
			<Runtime as pallet_evm::Config>::Runner::create(
				from,
				data,
				value,
				gas_limit.unique_saturated_into(),
				max_fee_per_gas,
				max_priority_fee_per_gas,
				nonce,
				access_list.unwrap_or_default(),
				is_transactional,
				validate,
				config
					.as_ref()
					.unwrap_or(<Runtime as pallet_evm::Config>::config()),
				)
				.map_err(|err| err.error.into())
		}

		fn current_transaction_statuses() -> Option<Vec<TransactionStatus>> {
			Ethereum::current_transaction_statuses()
		}

		fn current_block() -> Option<pallet_ethereum::Block> {
			Ethereum::current_block()
		}

		fn current_receipts() -> Option<Vec<pallet_ethereum::Receipt>> {
			Ethereum::current_receipts()
		}

		fn current_all() -> (
			Option<pallet_ethereum::Block>,
			Option<Vec<pallet_ethereum::Receipt>>,
			Option<Vec<TransactionStatus>>
		) {
			(
				Ethereum::current_block(),
				Ethereum::current_receipts(),
				Ethereum::current_transaction_statuses()
			)
		}

		fn extrinsic_filter(
			xts: Vec<<Block as BlockT>::Extrinsic>,
		) -> Vec<EthereumTransaction> {
			xts.into_iter().filter_map(|xt| match xt.0.function {
				RuntimeCall::Ethereum(transact { transaction }) => Some(transaction),
				_ => None
			}).collect::<Vec<EthereumTransaction>>()
		}

		fn elasticity() -> Option<Permill> {
			Some(BaseFee::elasticity())
		}

		fn gas_limit_multiplier_support() {}
	}

	impl fp_rpc::ConvertTransactionRuntimeApi<Block> for Runtime {
		fn convert_transaction(transaction: EthereumTransaction) -> <Block as BlockT>::Extrinsic {
			UncheckedExtrinsic::new_unsigned(
				pallet_ethereum::Call::<Runtime>::transact { transaction }.into(),
			)
		}
	}

	impl pallet_transaction_payment_rpc_runtime_api::TransactionPaymentApi<
		Block,
		Balance,
	> for Runtime {
		fn query_info(
			uxt: <Block as BlockT>::Extrinsic,
			len: u32
		) -> pallet_transaction_payment_rpc_runtime_api::RuntimeDispatchInfo<Balance> {
			TransactionPayment::query_info(uxt, len)
		}

		fn query_fee_details(
			uxt: <Block as BlockT>::Extrinsic,
			len: u32,
		) -> pallet_transaction_payment::FeeDetails<Balance> {
			TransactionPayment::query_fee_details(uxt, len)
		}
	}

	impl pallet_transaction_payment_rpc_runtime_api::TransactionPaymentCallApi<Block, Balance, RuntimeCall> for Runtime {
		fn query_call_info(
			call: RuntimeCall,
			len: u32,
		) -> pallet_transaction_payment::RuntimeDispatchInfo<Balance> {
			TransactionPayment::query_call_info(call, len)
		}
		fn query_call_fee_details(
			call: RuntimeCall,
			len: u32,
		) -> pallet_transaction_payment::FeeDetails<Balance> {
			TransactionPayment::query_call_fee_details(call, len)
		}
	}

	impl sp_session::SessionKeys<Block> for Runtime {
		fn generate_session_keys(seed: Option<Vec<u8>>) -> Vec<u8> {
			opaque::SessionKeys::generate(seed)
		}

		fn decode_session_keys(
			encoded: Vec<u8>,
		) -> Option<Vec<(Vec<u8>, KeyTypeId)>> {
			opaque::SessionKeys::decode_into_raw_public_keys(&encoded)
		}
	}

	impl fg_primitives::GrandpaApi<Block> for Runtime {
		fn grandpa_authorities() -> GrandpaAuthorityList {
			Grandpa::grandpa_authorities()
		}

		fn current_set_id() -> fg_primitives::SetId {
			Grandpa::current_set_id()
		}

		fn submit_report_equivocation_unsigned_extrinsic(
			_equivocation_proof: fg_primitives::EquivocationProof<
				<Block as BlockT>::Hash,
				NumberFor<Block>,
			>,
			_key_owner_proof: fg_primitives::OpaqueKeyOwnershipProof,
		) -> Option<()> {
			None
		}

		fn generate_key_ownership_proof(
			_set_id: fg_primitives::SetId,
			_authority_id: GrandpaId,
		) -> Option<fg_primitives::OpaqueKeyOwnershipProof> {
			// NOTE: this is the only implementation possible since we've
			// defined our key owner proof type as a bottom type (i.e. a type
			// with no values).
			None
		}
	}

	#[cfg(feature = "runtime-benchmarks")]
	impl frame_benchmarking::Benchmark<Block> for Runtime {
		fn benchmark_metadata(extra: bool) -> (
			Vec<frame_benchmarking::BenchmarkList>,
			Vec<frame_support::traits::StorageInfo>,
		) {
			use frame_benchmarking::{Benchmarking, BenchmarkList};
			use frame_support::traits::StorageInfoTrait;
			use pallet_hotfix_sufficients::Pallet as PalletHotfixSufficients;

			let mut list = Vec::<BenchmarkList>::new();
			list_benchmarks!(list, extra);
			list_benchmark!(list, extra, pallet_hotfix_sufficients, PalletHotfixSufficients::<Runtime>);

			let storage_info = AllPalletsWithSystem::storage_info();
			(list, storage_info)
		}

		fn dispatch_benchmark(
			config: frame_benchmarking::BenchmarkConfig
		) -> Result<Vec<frame_benchmarking::BenchmarkBatch>, sp_runtime::RuntimeString> {
			use frame_benchmarking::{Benchmarking, BenchmarkBatch, add_benchmark, TrackedStorageKey};
			use pallet_evm::Pallet as PalletEvmBench;
			use pallet_hotfix_sufficients::Pallet as PalletHotfixSufficients;
			impl frame_system_benchmarking::Config for Runtime {}

			let whitelist: Vec<TrackedStorageKey> = vec![];

			let mut batches = Vec::<BenchmarkBatch>::new();
			let params = (&config, &whitelist);

			add_benchmark!(params, batches, pallet_evm, PalletEvmBench::<Runtime>);
			add_benchmark!(params, batches, pallet_hotfix_sufficients, PalletHotfixSufficients::<Runtime>);

			if batches.is_empty() { return Err("Benchmark not found for this pallet.".into()) }
			Ok(batches)
		}
	}

	impl pallet_contracts::ContractsApi<
		Block, AccountId, Balance, BlockNumber, Hash,
	>
		for Runtime
	{
		fn call(
			origin: AccountId,
			dest: AccountId,
			value: Balance,
			gas_limit: Option<Weight>,
			storage_deposit_limit: Option<Balance>,
			input_data: Vec<u8>,
		) -> pallet_contracts_primitives::ContractExecResult<Balance> {
			let gas_limit = gas_limit.unwrap_or(BlockWeights::get().max_block);
			Contracts::bare_call(
				origin,
				dest,
				value,
				gas_limit,
				storage_deposit_limit,
				input_data,
				true,
				pallet_contracts::Determinism::Deterministic,
			)
		}

		fn instantiate(
			origin: AccountId,
			value: Balance,
			gas_limit: Option<Weight>,
			storage_deposit_limit: Option<Balance>,
			code: pallet_contracts_primitives::Code<Hash>,
			data: Vec<u8>,
			salt: Vec<u8>,
		) -> pallet_contracts_primitives::ContractInstantiateResult<AccountId, Balance>
		{
			let gas_limit = gas_limit.unwrap_or(BlockWeights::get().max_block);
			Contracts::bare_instantiate(origin, value, gas_limit, storage_deposit_limit, code, data, salt, true)
		}

		fn upload_code(
			origin: AccountId,
			code: Vec<u8>,
			storage_deposit_limit: Option<Balance>,
			determinism: pallet_contracts::Determinism,
		) -> pallet_contracts_primitives::CodeUploadResult<Hash, Balance>
		{
			Contracts::bare_upload_code(origin, code, storage_deposit_limit, determinism)
		}

		fn get_storage(
			address: AccountId,
			key: Vec<u8>,
		) -> pallet_contracts_primitives::GetStorageResult {
			Contracts::get_storage(address, key)
		}
	}
}

#[cfg(test)]
mod tests {
	use super::{Runtime, WeightPerGas};
	#[test]
	fn configured_base_extrinsic_weight_is_evm_compatible() {
		let min_ethereum_transaction_weight = WeightPerGas::get() * 21_000;
		let base_extrinsic = <Runtime as frame_system::Config>::BlockWeights::get()
			.get(frame_support::dispatch::DispatchClass::Normal)
			.base_extrinsic;
		assert!(base_extrinsic.ref_time() <= min_ethereum_transaction_weight.ref_time());
	}
}<|MERGE_RESOLUTION|>--- conflicted
+++ resolved
@@ -186,24 +186,6 @@
 	state_version: 1,
 };
 
-<<<<<<< HEAD
-pub const MILLISECS_PER_BLOCK: u64 = 6000;
-pub const SLOT_DURATION: u64 = MILLISECS_PER_BLOCK;
-
-// Time is measured by number of blocks.
-pub const MINUTES: BlockNumber = 60_000 / (MILLISECS_PER_BLOCK as BlockNumber);
-pub const HOURS: BlockNumber = MINUTES * 60;
-pub const DAYS: BlockNumber = HOURS * 24;
-
-pub const EPOCH_DURATION_IN_BLOCKS: BlockNumber = 10 * MINUTES;
-pub const EPOCH_DURATION_IN_SLOTS: u64 = {
-	const SLOT_FILL_RATE: f64 = MILLISECS_PER_BLOCK as f64 / SLOT_DURATION as f64;
-
-	(EPOCH_DURATION_IN_BLOCKS as f64 * SLOT_FILL_RATE) as u64
-};
-
-=======
->>>>>>> a299b4c7
 /// The version information used to identify this runtime when compiled natively.
 #[cfg(feature = "std")]
 pub fn native_version() -> sp_version::NativeVersion {
@@ -245,6 +227,13 @@
 	.avg_block_initialization(AVERAGE_ON_INITIALIZE_RATIO)
 	.build_or_panic();
 	pub BlockLength: frame_system::limits::BlockLength = frame_system::limits::BlockLength::max_with_normal_ratio(5 * 1024 * 1024, NORMAL_DISPATCH_RATIO);
+	pub storage Minutes: BlockNumber = (60_000 / RuntimeSpecification::chain_spec().block_time_in_millis) as u32;
+	pub storage Hours: BlockNumber = Minutes::get() * 60;
+	pub storage Days: BlockNumber = Hours::get() * 24;
+
+	pub storage EpochDurationInBlocks: BlockNumber = 10 * Minutes::get();
+	pub storage EpochDurationInSlots: u64 = EpochDurationInBlocks::get() as u64;
+
 	pub const SS58Prefix: u8 = 88;
 }
 
@@ -563,7 +552,7 @@
 		HotfixSufficients: pallet_hotfix_sufficients,
 		// GGX pallets
 		AccountFilter: account_filter,
-<<<<<<< HEAD
+		RuntimeSpecification: chain_spec,
 		// Proof of Stake and Sessions
 		Council: pallet_collective::<Instance1>,
 		Staking: pallet_staking,
@@ -571,9 +560,6 @@
 		Treasury: pallet_treasury,
 		Bounties: pallet_bounties,
 		ElectionProviderMultiPhase: pallet_election_provider_multi_phase,
-=======
-		RuntimeSpecification: chain_spec,
->>>>>>> a299b4c7
 		// Wasm contracts
 		Contracts: pallet_contracts,
 		// Astar
