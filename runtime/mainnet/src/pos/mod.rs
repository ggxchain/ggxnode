--- conflicted
+++ resolved
@@ -91,11 +91,7 @@
 	pub const SocietyPalletId: PalletId = PalletId(*b"py/socie");
 
 	// Six sessions in an era (90 * 6 * 4 hours = 90 days eras).
-<<<<<<< HEAD
-	pub const SessionsPerEra: SessionIndex = 8;
-=======
 	pub const SessionsPerEra: SessionIndex = prod_or_fast!(90 * 6, 6);
->>>>>>> 4570fee5
 
 	// 4 eras for unbonding (90 * 4 = 360 days).
 	pub const BondingDuration: sp_staking::EraIndex = 4;
