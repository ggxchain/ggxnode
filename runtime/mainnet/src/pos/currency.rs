// TODO: benchmark and set proper weight for calls

use core::marker::PhantomData;

use frame_support::{
	parameter_types,
	traits::{
		Currency, ExistenceRequirement, Imbalance, OnUnbalanced, SignedImbalance, WithdrawReasons,
	},
};
<<<<<<< HEAD
use sp_runtime::Perbill;
use sp_std::prelude::*;

=======
>>>>>>> 4570fee5
pub use pallet::*;
use pallet_evm::{AddressMapping, OnChargeEVMTransaction};

use sp_core::{H160, U256};
use sp_runtime::{
	traits::{AtLeast32BitUnsigned, Saturating, UniqueSaturatedInto, Zero},
	Perbill,
};
use sp_std::vec;

parameter_types! {
	pub(crate) const DefaultInflationPercent: Perbill = Perbill::from_percent(16);
	pub(crate) const DefaultInflationDecay: Perbill = Perbill::from_perthousand(67); // 6.7% per year
	pub(crate) const DefaultTreasuryCommission: Perbill = Perbill::from_percent(10);
	pub(crate) const DefaultTreasuryCommissionFromFee: Perbill = Perbill::from_percent(100);
	pub(crate) const DefaultTreasuryCommissionFromTips: Perbill = Perbill::from_percent(25);
}

#[frame_support::pallet]
pub mod pallet {
	use super::*;
	use frame_support::{
		dispatch::DispatchResult,
		ensure,
		pallet_prelude::*,
		traits::{EnsureOrigin, OnUnbalanced},
	};
	use frame_system::pallet_prelude::*;
	use sp_runtime::Perbill;

	#[pallet::pallet]
	#[pallet::without_storage_info]
	pub struct Pallet<T>(_);

	#[pallet::config]
	pub trait Config:
		frame_system::Config
		+ pallet_scheduler::Config
		+ pallet_balances::Config
		+ pallet_authorship::Config
<<<<<<< HEAD
=======
		+ runtime_common::chain_spec::Config
		+ pallet_evm::Config
>>>>>>> 4570fee5
	{
		type RuntimeEvent: From<Event<Self>> + IsType<<Self as frame_system::Config>::RuntimeEvent>;

		type PrivilegedOrigin: EnsureOrigin<<Self as frame_system::Config>::RuntimeOrigin>;

		type RuntimeCall: Parameter
			+ From<Call<Self>>
			+ IsType<<Self as frame_system::Config>::RuntimeCall>
			+ IsType<<Self as pallet_scheduler::Config>::RuntimeCall>;

<<<<<<< HEAD
		type FeeComissionRecipient: OnUnbalanced<NegativeImbalance<Self>>;
		type DecayPeriod: Get<Self::BlockNumber>;
=======
		type FeeComissionRecipient: OnUnbalanced<NegativeImbalance<Self>>
			+ OnUnbalanced<
				<<Self as pallet_evm::Config>::Currency as Currency<
					<Self as frame_system::Config>::AccountId,
				>>::NegativeImbalance,
			>;
>>>>>>> 4570fee5
	}

	#[pallet::event]
	#[pallet::generate_deposit(pub(super) fn deposit_event)]
	pub enum Event<T: Config> {
		InflationPercentChanged(Perbill),
		InflationDecayChanged(Perbill),
		TreasuryCommissionChanged(Perbill),
		TreasuryCommissionFromFeeChanged(Perbill),
		TreasuryCommissionFromTipsChanged(Perbill),
	}

	#[pallet::error]
	pub enum Error<T> {
		InflationAlreadyDecayedThisYear,
	}

	#[pallet::storage]
	#[pallet::getter(fn inflation_percent)]
	pub(crate) type InflationPercent<T: Config> =
		StorageValue<_, Perbill, ValueQuery, DefaultInflationPercent>;

	#[pallet::storage]
	#[pallet::getter(fn inflation_decay)]
	pub(crate) type InflationDecay<T: Config> =
		StorageValue<_, Perbill, ValueQuery, DefaultInflationDecay>;

	#[pallet::storage]
	pub(crate) type LastInflationDecay<T: Config> = StorageValue<_, T::BlockNumber, ValueQuery>;

	#[pallet::storage]
	#[pallet::getter(fn treasury_commission)]
	pub(crate) type TreasuryCommission<T: Config> =
		StorageValue<_, Perbill, ValueQuery, DefaultTreasuryCommission>;

	#[pallet::storage]
	#[pallet::getter(fn treasury_commission_from_fee)]
	pub(crate) type TreasuryCommissionFromFee<T: Config> =
		StorageValue<_, Perbill, ValueQuery, DefaultTreasuryCommissionFromFee>;

	#[pallet::storage]
	#[pallet::getter(fn treasury_commission_from_tips)]
	pub(crate) type TreasuryCommissionFromTips<T: Config> =
		StorageValue<_, Perbill, ValueQuery, DefaultTreasuryCommissionFromTips>;

	#[pallet::genesis_config]
	#[derive(Default)]
	pub struct GenesisConfig {}

	#[pallet::genesis_build]
	impl<T: Config> GenesisBuild<T> for GenesisConfig {
		fn build(&self) {
			Pallet::<T>::init_inflation_decay().expect("CurrencyManager decay init failed");
			{}
		}
	}

	#[pallet::call]
	impl<T: Config> Pallet<T> {
		#[pallet::call_index(0)]
		#[pallet::weight(100_000)]
		pub fn change_inflation_percent(
			origin: OriginFor<T>,
			new_inflation: Perbill,
		) -> DispatchResult {
			T::PrivilegedOrigin::ensure_origin(origin.clone())?;
			InflationPercent::<T>::put(new_inflation);
			Self::deposit_event(Event::InflationPercentChanged(new_inflation));

			Ok(())
		}

		#[pallet::call_index(1)]
		#[pallet::weight(100_000)]
		pub fn change_inflation_decay(origin: OriginFor<T>, new_decay: Perbill) -> DispatchResult {
			T::PrivilegedOrigin::ensure_origin(origin.clone())?;
			InflationDecay::<T>::put(new_decay);
			Self::deposit_event(Event::InflationDecayChanged(new_decay));

			Ok(())
		}

		#[pallet::call_index(2)]
		#[pallet::weight(100_000)]
		pub fn yearly_inflation_decay(origin: OriginFor<T>) -> DispatchResult {
			T::PrivilegedOrigin::ensure_origin(origin.clone())?;
			let now = frame_system::Pallet::<T>::block_number();
			let last_decay = LastInflationDecay::<T>::get();

			ensure!(
				now >= last_decay + T::DecayPeriod::get(),
				Error::<T>::InflationAlreadyDecayedThisYear
			);
			let decay = InflationDecay::<T>::get();
			let inflation = InflationPercent::<T>::get();
			let new_inflation = inflation - (inflation * decay);

			InflationPercent::<T>::put(new_inflation);
			LastInflationDecay::<T>::put(now);
			Self::deposit_event(Event::InflationPercentChanged(new_inflation));
			Ok(())
		}

		#[pallet::call_index(3)]
		#[pallet::weight(100_000)]
		pub fn change_treasury_commission(
			origin: OriginFor<T>,
			new_commission: Perbill,
		) -> DispatchResult {
			T::PrivilegedOrigin::ensure_origin(origin.clone())?;
			TreasuryCommission::<T>::put(new_commission);
			Self::deposit_event(Event::TreasuryCommissionChanged(new_commission));
			Ok(())
		}

		#[pallet::call_index(4)]
		#[pallet::weight(100_000)]
		pub fn change_treasury_commission_from_fee(
			origin: OriginFor<T>,
			new_commission: Perbill,
		) -> DispatchResult {
			T::PrivilegedOrigin::ensure_origin(origin.clone())?;
			TreasuryCommissionFromFee::<T>::put(new_commission);
			Self::deposit_event(Event::TreasuryCommissionFromFeeChanged(new_commission));
			Ok(())
		}

		#[pallet::call_index(5)]
		#[pallet::weight(100_000)]
		pub fn change_treasury_commission_from_tips(
			origin: OriginFor<T>,
			new_commission: Perbill,
		) -> DispatchResult {
			T::PrivilegedOrigin::ensure_origin(origin.clone())?;
			TreasuryCommissionFromTips::<T>::put(new_commission);
			Self::deposit_event(Event::TreasuryCommissionFromTipsChanged(new_commission));
			Ok(())
		}
	}
	impl<T: Config> Pallet<T> {
		#[cfg(feature = "std")]
		pub(super) fn init_inflation_decay() -> DispatchResult {
			use frame_support::traits::OriginTrait;

			let period = T::DecayPeriod::get();
			let call =
				<T as pallet::Config>::RuntimeCall::from(pallet::Call::yearly_inflation_decay {})
					.into();
			pallet_scheduler::Pallet::<T>::schedule(
				<T as frame_system::Config>::RuntimeOrigin::root(),
				period,
				Some((period, 30)),
				0,
				sp_std::boxed::Box::new(call),
			)
		}
	}
}

type NegativeImbalance<T> = <pallet_balances::Pallet<T> as Currency<
	<T as frame_system::Config>::AccountId,
>>::NegativeImbalance;

impl<T: Config> OnUnbalanced<NegativeImbalance<T>> for Pallet<T> {
	fn on_unbalanceds<B>(fees_then_tips: impl Iterator<Item = NegativeImbalance<T>>) {
		let fee_comission = TreasuryCommissionFromFee::<T>::get();
		let tips_comission = TreasuryCommissionFromTips::<T>::get();
		if let Some((comission, reward)) =
			fee_processing_impl(fee_comission, tips_comission, fees_then_tips)
		{
			T::FeeComissionRecipient::on_unbalanced(comission);
			Author::<T>::on_unbalanced(reward);
		}
	}
}

pub struct Author<T: Config>(PhantomData<T>);
impl<T: Config> OnUnbalanced<NegativeImbalance<T>> for Author<T> {
	fn on_nonzero_unbalanced(amount: NegativeImbalance<T>) {
		if let Some(author) = pallet_authorship::Pallet::<T>::author() {
			pallet_balances::Pallet::<T>::resolve_creating(&author, amount);
		}
	}
}

type LiquidityInfoOf<T> = <<T as pallet_evm::Config>::Currency as Currency<
	<T as frame_system::Config>::AccountId,
>>::NegativeImbalance;

impl<T> OnChargeEVMTransaction<T> for Pallet<T>
where
	T: pallet_evm::Config + frame_system::Config + pallet_balances::Config + pallet::Config,
	//C: Currency<<T as frame_system::Config>::AccountId>,
	U256:
		UniqueSaturatedInto<
			<<T as pallet_evm::Config>::Currency as Currency<
				<T as frame_system::Config>::AccountId,
			>>::Balance,
		>,
{
	// Kept type as Option to satisfy bound of Default
	type LiquidityInfo = Option<LiquidityInfoOf<T>>;

	fn withdraw_fee(who: &H160, fee: U256) -> Result<Self::LiquidityInfo, pallet_evm::Error<T>> {
		if fee.is_zero() {
			return Ok(None);
		}
		let account_id = <T as pallet_evm::Config>::AddressMapping::into_account_id(*who);
		let imbalance = <T as pallet_evm::Config>::Currency::withdraw(
			&account_id,
			fee.unique_saturated_into(),
			WithdrawReasons::FEE,
			ExistenceRequirement::AllowDeath,
		)
		.map_err(|_| pallet_evm::Error::<T>::BalanceLow)?;
		Ok(Some(imbalance))
	}

	fn correct_and_deposit_fee(
		who: &H160,
		corrected_fee: U256,
		base_fee: U256,
		already_withdrawn: Self::LiquidityInfo,
	) -> Self::LiquidityInfo {
		if let Some(paid) = already_withdrawn {
			let account_id = <T as pallet_evm::Config>::AddressMapping::into_account_id(*who);

			// Calculate how much refund we should return
			let refund_amount = paid
				.peek()
				.saturating_sub(corrected_fee.unique_saturated_into());
			// refund to the account that paid the fees. If this fails, the
			// account might have dropped below the existential balance. In
			// that case we don't refund anything.
			let refund_imbalance = <T as pallet_evm::Config>::Currency::deposit_into_existing(
				&account_id,
				refund_amount,
			)
			.unwrap_or_else(|_| {
				<<T as pallet_evm::Config>::Currency as Currency<
					<T as frame_system::Config>::AccountId,
				>>::PositiveImbalance::zero()
			});

			// Make sure this works with 0 ExistentialDeposit
			// https://github.com/paritytech/substrate/issues/10117
			// If we tried to refund something, the account still empty and the ED is set to 0,
			// we call `make_free_balance_be` with the refunded amount.
			let refund_imbalance = if <<T as pallet_evm::Config>::Currency as Currency<
				<T as frame_system::Config>::AccountId,
			>>::minimum_balance()
			.is_zero() && refund_amount
				> <<T as pallet_evm::Config>::Currency as Currency<
					<T as frame_system::Config>::AccountId,
				>>::Balance::zero()
				&& <T as pallet_evm::Config>::Currency::total_balance(&account_id).is_zero()
			{
				// Known bug: Substrate tried to refund to a zeroed AccountData, but
				// interpreted the account to not exist.
				match <T as pallet_evm::Config>::Currency::make_free_balance_be(
					&account_id,
					refund_amount,
				) {
					SignedImbalance::Positive(p) => p,
					_ => <<T as pallet_evm::Config>::Currency as Currency<
						<T as frame_system::Config>::AccountId,
					>>::PositiveImbalance::zero(),
				}
			} else {
				refund_imbalance
			};

			// merge the imbalance caused by paying the fees and refunding parts of it again.
			let adjusted_paid = paid.offset(refund_imbalance).same().unwrap_or_else(|_| {
				<<T as pallet_evm::Config>::Currency as Currency<
					<T as frame_system::Config>::AccountId,
				>>::NegativeImbalance::zero()
			});

			let (base_fee, tip) = adjusted_paid.split(base_fee.unique_saturated_into());
			// Handle base fee. Can be either burned, rationed, etc ...

			let fee_comission = TreasuryCommissionFromFee::<T>::get();
			let tips_comission = TreasuryCommissionFromTips::<T>::get();

			let (comission, reward): (Self::LiquidityInfo, Self::LiquidityInfo) =
				evm_fee_processing_impl::<T>(
					fee_comission,
					tips_comission,
					Some(base_fee),
					Some(tip),
				);

			if let Some(comission) = comission {
				T::FeeComissionRecipient::on_unbalanced(comission);
			}

			return reward;
		}
		None
	}

	fn pay_priority_fee(tip: Self::LiquidityInfo) {
		// Default Ethereum behaviour: issue the tip to the block author.
		if let Some(tip) = tip {
			let account_id = <T as pallet_evm::Config>::AddressMapping::into_account_id(
				pallet_evm::Pallet::<T>::find_author(),
			);

			let _ =
				<T as pallet_evm::Config>::Currency::deposit_into_existing(&account_id, tip.peek());
		}
	}
}

/// Function calculates the treasury comission from the fees and tips.
/// Returns reward for the treasury and reward for the author.
fn fee_processing_impl<T: Config>(
	fee_comission: Perbill,
	tips_comission: Perbill,
	mut fees_then_tips: impl Iterator<Item = NegativeImbalance<T>>,
) -> Option<(NegativeImbalance<T>, NegativeImbalance<T>)> {
	if let Some(fees) = fees_then_tips.next() {
		let comission = fee_comission * fees.peek();
		let mut split = fees.split(comission);

		if let Some(tips) = fees_then_tips.next() {
			let comission = tips_comission * tips.peek();
			tips.split_merge_into(comission, &mut split);
		}
		Some((split.0, split.1))
	} else {
		None
	}
}
<<<<<<< HEAD
=======

fn era_payout_impl<Balance: sp_runtime::traits::AtLeast32BitUnsigned + Clone>(
	total_staked: Balance,
	total_issuance: Balance,
	era_duration_millis: u64,
	year_inflation: Perbill,
	treasury_commission: Perbill,
) -> (Balance, Balance) {
	let percent_per_era =
		Perbill::from_rational(era_duration_millis, YEAR_IN_MILLIS) * year_inflation;

	let validator_percent = Perbill::one() - treasury_commission;
	let total_inflation = percent_per_era * total_issuance;
	let validator_reward = validator_percent * percent_per_era * total_staked;

	(
		validator_reward.clone(),
		total_inflation.saturating_sub(validator_reward),
	)
}

/// Function calculates the treasury comission from the fees and tips.
/// Returns reward for the treasury and reward for the author.
fn evm_fee_processing_impl<T: Config>(
	fee_comission: Perbill,
	tips_comission: Perbill,
	base_fee: Option<LiquidityInfoOf<T>>,
	tip: Option<LiquidityInfoOf<T>>,
) -> (Option<LiquidityInfoOf<T>>, Option<LiquidityInfoOf<T>>) {
	let (mut comission, mut reward) = (
		LiquidityInfoOf::<T>::default(),
		LiquidityInfoOf::<T>::default(),
	);

	if base_fee.is_some() || tip.is_some() {
		if let Some(base_fee) = base_fee {
			let base_fee_commission = fee_comission * base_fee.peek();
			let (base_fee_commission, base_fee_after_commission) =
				base_fee.split(base_fee_commission);

			comission = comission.merge(base_fee_commission);
			reward = reward.merge(base_fee_after_commission);
		}

		if let Some(tip) = tip {
			let tip_commission = tips_comission * tip.peek();
			let (tip_commission, tip_after_commission) = tip.split(tip_commission);

			comission = comission.merge(tip_commission);
			reward = reward.merge(tip_after_commission);
		}

		return (Some(comission), Some(reward));
	}
	(None, None)
}

>>>>>>> 4570fee5
#[cfg(test)]
mod tests {
	use frame_support::{assert_ok, pallet_prelude::DispatchResult};
	use pallet_balances::NegativeImbalance;
	use sp_runtime::Perbill;

	use super::{
		era_payout_impl, evm_fee_processing_impl, fee_processing_impl, DefaultInflationDecay,
		DefaultInflationPercent, DefaultTreasuryCommission, DefaultTreasuryCommissionFromFee,
		DefaultTreasuryCommissionFromTips, Event, YEAR_IN_MILLIS,
	};

	#[test]
	fn test_year_calculation() {
		let total_staked: u64 = 1000;
		let total_issuance: u64 = 10000;
		let treasury_commission = Perbill::from_percent(10);
		let year_inflation = Perbill::from_percent(16);

		let (validator_reward, treasury_reward) = era_payout_impl(
			total_staked,
			total_issuance,
			YEAR_IN_MILLIS,
			year_inflation,
			treasury_commission,
		);

		// 1600 is total apy for year (16%)
		// 160 is validator reward because staked is 10% of total issuance
		// 16 is treasury comission from each validator reward, so validator reward is 160 - 16
		assert_eq!(validator_reward, 160 - 16);
		assert_eq!(treasury_reward, 1600 - 160 + 16);
	}

	#[test]
	fn test_era_reward() {
		let total_staked: u64 = 100000;
		let total_issuance: u64 = 1000000;
		let era_duration_millis = 1000 * 3600 * 24; // 1 day in milliseconds
		let year_inflation = Perbill::from_percent(10);
		let treasury_commission = Perbill::from_percent(10);

		let (validator_reward, treasury_reward) = era_payout_impl(
			total_staked,
			total_issuance,
			era_duration_millis,
			year_inflation,
			treasury_commission,
		);

		let percent = Perbill::from_rational(10u64, 36525u64); // (1/365.25 of 16%)
		let validator_reward_expected =
			(Perbill::one() - treasury_commission) * percent * total_staked;
		assert_eq!(validator_reward, validator_reward_expected);
		assert_eq!(
			treasury_reward,
			percent * total_issuance - validator_reward_expected
		);
	}

	#[test]
	fn test_changing_params() {
		mock::test_runtime().execute_with(|| {
			macro_rules! test_changing_params {
				($camelCase:ident, $snake_case:ident) => {
					paste::paste! {
						assert_eq!(
							mock::CurrencyManager::$snake_case(),
							[<Default $camelCase>]::get(),
							"failed to verify default value for mock::CurrencyManager::{}", stringify!($snake_case)
						);

						let new_percent = [<Default $camelCase>]::get() - Perbill::from_percent(1);
						assert_ne!(new_percent, [<Default $camelCase>]::get(), "new value is not different from default");
						assert_ok!(mock::CurrencyManager::[<change_ $snake_case>](
							mock::RuntimeOrigin::root(),
							new_percent,
						));
						mock::System::assert_has_event(Event::[<$camelCase Changed>](new_percent).into());
						assert_eq!(mock::CurrencyManager::$snake_case(), new_percent, "failed to verify that value has changed for mock::CurrencyManager::{}", stringify!($snake_case));
					}
				};
			}
			#[allow(unused_imports)]
			use super::pallet::{InflationDecay, InflationPercent, TreasuryCommission,
			TreasuryCommissionFromFee, TreasuryCommissionFromTips};

			test_changing_params!(InflationPercent, inflation_percent);
			test_changing_params!(InflationDecay, inflation_decay);
			test_changing_params!(TreasuryCommission, treasury_commission);
			test_changing_params!(TreasuryCommissionFromFee, treasury_commission_from_fee);
			test_changing_params!(TreasuryCommissionFromTips, treasury_commission_from_tips);
		});
	}

	#[test]
	fn test_inflation_decoy() {
		mock::test_runtime().execute_with(|| {
			assert_ok!(mock::CurrencyManager::init_inflation_decay());
			let initial_inflation = mock::CurrencyManager::inflation_percent();
			let decay = mock::CurrencyManager::inflation_decay();
			mock::run_to_block(super::Pallet::<mock::Test>::decay_period() + 1);
			let inflation = mock::CurrencyManager::inflation_percent();
			assert_eq!(inflation, initial_inflation - (initial_inflation * decay));
			let new_decoy = Perbill::from_percent(10);
			assert_ok!(mock::CurrencyManager::change_inflation_decay(
				mock::RuntimeOrigin::root(),
				new_decoy
			));
			mock::run_to_block(super::Pallet::<mock::Test>::decay_period() * 2 + 1);
			let inflation_after_change = mock::CurrencyManager::inflation_percent();
			assert_eq!(inflation_after_change, inflation - (inflation * new_decoy));
		});
	}

	#[test]
	fn test_default_inflation_decay_ladder() {
		fn inflation_after_year(year: u64) -> Perbill {
			mock::run_to_block(year * super::Pallet::<mock::Test>::decay_period());
			mock::CurrencyManager::inflation_percent()
		}

		mock::test_runtime().execute_with(|| {
			assert_ok!(mock::CurrencyManager::init_inflation_decay());

			assert_eq!(inflation_after_year(1), Perbill::from_parts(149280000)); // 14.928%
			assert_eq!(inflation_after_year(2), Perbill::from_parts(139278240)); // 13.93%
			assert_eq!(inflation_after_year(3), Perbill::from_parts(129946598)); // 12.995%
			assert_eq!(inflation_after_year(4), Perbill::from_parts(121240176)); // 12.124%
			assert_eq!(inflation_after_year(5), Perbill::from_parts(113117085)); // 11.312%
			assert_eq!(inflation_after_year(10), Perbill::from_parts(79971720)); // 7.997%
			assert_eq!(inflation_after_year(15), Perbill::from_parts(56538550)); // 5.654%
			assert_eq!(inflation_after_year(20), Perbill::from_parts(39971726)); // 3.998%
			assert_eq!(inflation_after_year(25), Perbill::from_parts(28259284)); // 2.826%
			assert_eq!(inflation_after_year(30), Perbill::from_parts(19978801)); // 1.998%
			assert_eq!(inflation_after_year(31), Perbill::from_parts(19978801)); // 1.998%
		});
	}

	#[test]
	fn test_that_inflation_can_fall_only_once_per_year() {
		let check_err = || {
			assert_eq!(
				mock::CurrencyManager::yearly_inflation_decay(mock::RuntimeOrigin::root()),
				DispatchResult::Err(
					super::Error::<mock::Test>::InflationAlreadyDecayedThisYear.into()
				)
			)
		};
		mock::test_runtime().execute_with(|| {
			check_err();

			mock::run_to_block(super::Pallet::<mock::Test>::decay_period() - 1);

			check_err();

			mock::run_to_block(super::Pallet::<mock::Test>::decay_period());
			assert_ok!(mock::CurrencyManager::yearly_inflation_decay(
				mock::RuntimeOrigin::root()
			));

			check_err();
		});
	}

	#[test]
	fn test_fee_cut() {
		mock::test_runtime().execute_with(|| {
			let fee_percent = Perbill::from_percent(100);
			let tips_percent = Perbill::from_percent(25);
			let vector = vec![
				NegativeImbalance::<mock::Test>::new(80),
				NegativeImbalance::<mock::Test>::new(20),
			];
			assert_eq!(
				fee_processing_impl(fee_percent, tips_percent, vector.into_iter()),
				Some((
					NegativeImbalance::<mock::Test>::new(85),
					NegativeImbalance::<mock::Test>::new(15)
				))
			);
		});
	}

	#[test]
	fn test_none() {
		mock::test_runtime().execute_with(|| {
			let fee_percent = Perbill::from_percent(25);
			let vector: Vec<NegativeImbalance<mock::Test>> = vec![];
			assert_eq!(
				fee_processing_impl(fee_percent, fee_percent, vector.into_iter()),
				None
			);
		});
	}

	#[test]
	fn test_only_fee() {
		mock::test_runtime().execute_with(|| {
			let fee_percent = Perbill::from_percent(50);
			let tips_percent = Perbill::from_percent(25);

			let vector = vec![NegativeImbalance::<mock::Test>::new(100)];
			assert_eq!(
				fee_processing_impl(fee_percent, tips_percent, vector.into_iter()),
				Some((
					NegativeImbalance::<mock::Test>::new(50),
					NegativeImbalance::<mock::Test>::new(50)
				))
			);
		});
	}

	#[test]
	fn test_only_tips() {
		mock::test_runtime().execute_with(|| {
			let fee_percent = Perbill::from_percent(50);
			let tips_percent = Perbill::from_percent(25);

			let vector = vec![
				NegativeImbalance::<mock::Test>::new(0),
				NegativeImbalance::<mock::Test>::new(100),
			];
			assert_eq!(
				fee_processing_impl(fee_percent, tips_percent, vector.into_iter()),
				Some((
					NegativeImbalance::<mock::Test>::new(25),
					NegativeImbalance::<mock::Test>::new(75)
				))
			);
		});
	}

	#[test]
	fn test_evm_fee_cut() {
		mock::test_runtime().execute_with(|| {
			let fee_percent = Perbill::from_percent(100);
			let tips_percent = Perbill::from_percent(25);
			assert_eq!(
				evm_fee_processing_impl::<mock::Test>(
					fee_percent,
					tips_percent,
					Some(NegativeImbalance::<mock::Test>::new(80)),
					Some(NegativeImbalance::<mock::Test>::new(20)),
				),
				(
					Some(NegativeImbalance::<mock::Test>::new(85)),
					Some(NegativeImbalance::<mock::Test>::new(15))
				)
			);
		});
	}

	#[test]
	fn test_evm_none() {
		mock::test_runtime().execute_with(|| {
			let fee_percent = Perbill::from_percent(25);
			assert_eq!(
				evm_fee_processing_impl::<mock::Test>(fee_percent, fee_percent, None, None),
				(None, None)
			);
		});
	}

	#[test]
	fn test_evm_only_fee() {
		mock::test_runtime().execute_with(|| {
			let fee_percent = Perbill::from_percent(50);
			let tips_percent = Perbill::from_percent(25);

			assert_eq!(
				evm_fee_processing_impl::<mock::Test>(
					fee_percent,
					tips_percent,
					Some(NegativeImbalance::<mock::Test>::new(100)),
					None
				),
				(
					Some(NegativeImbalance::<mock::Test>::new(50)),
					Some(NegativeImbalance::<mock::Test>::new(50))
				)
			);
		});
	}

	#[test]
	fn test_evm_only_tips() {
		mock::test_runtime().execute_with(|| {
			let fee_percent = Perbill::from_percent(50);
			let tips_percent = Perbill::from_percent(25);

			assert_eq!(
				evm_fee_processing_impl::<mock::Test>(
					fee_percent,
					tips_percent,
					Some(NegativeImbalance::<mock::Test>::new(0)),
					Some(NegativeImbalance::<mock::Test>::new(100)),
				),
				(
					Some(NegativeImbalance::<mock::Test>::new(25)),
					Some(NegativeImbalance::<mock::Test>::new(75))
				)
			);
		});
	}

	mod mock {

		use super::super::pallet as currency;

		use frame_support::{
			pallet_prelude::Weight,
			parameter_types,
			traits::{EqualPrivilegeOnly, FindAuthor, GenesisBuild, OnFinalize, OnInitialize},
			weights::constants::RocksDbWeight,
			ConsensusEngineId, PalletId,
		};
		use frame_system::{EnsureRoot, EnsureWithSuccess};
		use pallet_evm::{AddressMapping, FeeCalculator};
		use sp_core::{ConstU32, ConstU64, H160, H256, U256};
		use sp_runtime::{
			impl_opaque_keys,
			testing::{Header, UintAuthorityId},
			traits::IdentityLookup,
			Perbill, Permill,
		};
		use sp_std::convert::{TryFrom, TryInto};
		use std::str::FromStr;

		use runtime_common::chain_spec as chain_specification;

		impl_opaque_keys! {
			pub struct MockSessionKeys {
				pub dummy: UintAuthorityId,
			}
		}

		type UncheckedExtrinsic = frame_system::mocking::MockUncheckedExtrinsic<Test>;
		type Block = frame_system::mocking::MockBlock<Test>;

		frame_support::construct_runtime!(
			pub enum Test where
				Block = Block,
				NodeBlock = Block,
				UncheckedExtrinsic = UncheckedExtrinsic,
			{
				System: frame_system,
				Balances: pallet_balances,
				Scheduler: pallet_scheduler,
				CurrencyManager: currency,
				Treasury: pallet_treasury,
				Authorship: pallet_authorship,
				// TODO: remove this, but currently it is needed because this pallet hard coupled to the `crate::Days` that calculated using `chain_specification`
				RuntimeSpecification: chain_specification,
				Timestamp: pallet_timestamp,
				EVM: pallet_evm,
			}
		);

		parameter_types! {
			pub BlockWeights: frame_system::limits::BlockWeights =
				frame_system::limits::BlockWeights::simple_max(
					Weight::from_parts(2_000_000_000_000, u64::MAX),
				);
			pub storage SpendPeriod: u64 = 2;
			pub const Burn: Permill = Permill::from_percent(50);
			pub const DataDepositPerByte: u32 = 1;
			pub const TreasuryPalletId: PalletId = PalletId(*b"py/trsry");
			pub const MaximumReasonLength: u32 = 300;
			pub const MaxApprovals: u32 = 100;
			pub const MaxBalance: u32 = u32::max_value();
		}

		impl pallet_authorship::Config for Test {
			type FindAuthor = ();
			type EventHandler = ();
		}

		impl pallet_balances::Config for Test {
			type Balance = u32;
			type DustRemoval = ();
			type RuntimeEvent = RuntimeEvent;
			type ExistentialDeposit = ConstU32<1>;
			type AccountStore = System;
			type WeightInfo = pallet_balances::weights::SubstrateWeight<Test>;
			type MaxLocks = ConstU32<50>;
			type MaxReserves = ();
			type ReserveIdentifier = [u8; 8];
		}

		impl pallet_treasury::Config for Test {
			type PalletId = TreasuryPalletId;
			type Currency = Balances;
			type ApproveOrigin = EnsureRoot<u32>;
			type RejectOrigin = EnsureRoot<u32>;
			type RuntimeEvent = RuntimeEvent;
			type OnSlash = Treasury;
			type ProposalBond = Burn;
			type ProposalBondMinimum = DataDepositPerByte;
			type ProposalBondMaximum = DataDepositPerByte;
			type SpendPeriod = SpendPeriod;
			type Burn = Burn;
			type BurnDestination = ();
			type SpendFunds = ();
			type WeightInfo = pallet_treasury::weights::SubstrateWeight<Test>;
			type MaxApprovals = MaxApprovals;
			type SpendOrigin = EnsureWithSuccess<EnsureRoot<u32>, u32, MaxBalance>;
		}

		impl frame_system::Config for Test {
			type BaseCallFilter = frame_support::traits::Everything;
			type BlockWeights = BlockWeights;
			type BlockLength = ();
			type DbWeight = RocksDbWeight;
			type RuntimeOrigin = RuntimeOrigin;
			type Index = u64;
			type BlockNumber = u64;
			type RuntimeCall = RuntimeCall;
			type Hash = H256;
			type Version = ();
			type Hashing = sp_runtime::traits::BlakeTwo256;
			type AccountId = u32;
			type Lookup = IdentityLookup<Self::AccountId>;
			type Header = Header;
			type RuntimeEvent = RuntimeEvent;
			type BlockHashCount = ConstU64<250>;
			type PalletInfo = PalletInfo;
			type AccountData = pallet_balances::AccountData<u32>;
			type OnNewAccount = ();
			type OnKilledAccount = ();
			type SystemWeightInfo = ();
			type SS58Prefix = ();
			type OnSetCode = ();
			type MaxConsumers = frame_support::traits::ConstU32<16>;
		}

		parameter_types! {
			pub MaximumSchedulerWeight: Weight = Perbill::from_percent(80) *
				BlockWeights::get().max_block;
		}

		impl pallet_scheduler::Config for Test {
			type RuntimeOrigin = RuntimeOrigin;
			type RuntimeEvent = RuntimeEvent;
			type PalletsOrigin = OriginCaller;
			type RuntimeCall = RuntimeCall;
			type MaximumWeight = MaximumSchedulerWeight;
			type ScheduleOrigin = EnsureRoot<u32>;
			type MaxScheduledPerBlock = ConstU32<50>;
			type WeightInfo = pallet_scheduler::weights::SubstrateWeight<Self>;
			type OriginPrivilegeCmp = EqualPrivilegeOnly;
			type Preimages = ();
		}

		parameter_types! {
			pub const MinimumPeriod: u64 = 1000;
		}
		impl pallet_timestamp::Config for Test {
			type Moment = u64;
			type OnTimestampSet = ();
			type MinimumPeriod = MinimumPeriod;
			type WeightInfo = ();
		}

		impl currency::Config for Test {
			type RuntimeEvent = RuntimeEvent;
			type RuntimeCall = RuntimeCall;
			type PrivilegedOrigin = EnsureRoot<u32>;
			type FeeComissionRecipient = Treasury;
		}

		pub struct FixedGasPrice;
		impl FeeCalculator for FixedGasPrice {
			fn min_gas_price() -> (U256, Weight) {
				(1.into(), Weight::zero())
			}
		}

		pub struct FindAuthorTruncated;
		impl FindAuthor<H160> for FindAuthorTruncated {
			fn find_author<'a, I>(_digests: I) -> Option<H160>
			where
				I: 'a + IntoIterator<Item = (ConsensusEngineId, &'a [u8])>,
			{
				Some(H160::from_str("1234500000000000000000000000000000000000").unwrap())
			}
		}

		pub struct HashedAddressMapping;
		impl AddressMapping<u32> for HashedAddressMapping {
			fn into_account_id(address: H160) -> u32 {
				let mut data = [0u8; 4];
				data[0..4].copy_from_slice(&address[..]);
				u32::from_be_bytes(data)
			}
		}

		parameter_types! {
			pub BlockGasLimit: U256 = U256::max_value();
			pub WeightPerGas: Weight = Weight::from_ref_time(20_000);
		}

		impl pallet_evm::Config for Test {
			type FeeCalculator = FixedGasPrice;
			type GasWeightMapping = pallet_evm::FixedGasWeightMapping<Self>;
			type WeightPerGas = WeightPerGas;

			type BlockHashMapping = pallet_evm::SubstrateBlockHashMapping<Self>;
			type CallOrigin = pallet_evm::EnsureAddressRoot<Self::AccountId>;

			type WithdrawOrigin = pallet_evm::EnsureAddressNever<Self::AccountId>;
			type AddressMapping = HashedAddressMapping;
			type Currency = Balances;

			type RuntimeEvent = RuntimeEvent;
			type PrecompilesType = ();
			type PrecompilesValue = ();
			type ChainId = ();
			type BlockGasLimit = BlockGasLimit;
			type Runner = pallet_evm::runner::stack::Runner<Self>;
			type OnChargeTransaction = ();
			type OnCreate = ();
			type FindAuthor = FindAuthorTruncated;
		}

		impl chain_specification::Config for Test {}

		pub fn test_runtime() -> sp_io::TestExternalities {
			let mut t = frame_system::GenesisConfig::default()
				.build_storage::<Test>()
				.unwrap();

			<runtime_common::chain_spec::GenesisConfig as GenesisBuild<Test>>::assimilate_storage(
				&RuntimeSpecificationConfig {
					chain_spec: chain_specification::RuntimeConfig {
						block_time_in_millis: 1000000, // Make it huge to speed up tests
						..Default::default()
					},
				},
				&mut t,
			)
			.unwrap();

			let mut ext = sp_io::TestExternalities::new(t);
			ext.execute_with(|| System::set_block_number(1));
			ext
		}

		pub fn run_to_block(n: u64) {
			while System::block_number() < n {
				Scheduler::on_finalize(System::block_number());
				System::set_block_number(System::block_number() + 1);
				Scheduler::on_initialize(System::block_number());
			}
		}
	}
}<|MERGE_RESOLUTION|>--- conflicted
+++ resolved
@@ -8,21 +8,15 @@
 		Currency, ExistenceRequirement, Imbalance, OnUnbalanced, SignedImbalance, WithdrawReasons,
 	},
 };
-<<<<<<< HEAD
-use sp_runtime::Perbill;
-use sp_std::prelude::*;
-
-=======
->>>>>>> 4570fee5
-pub use pallet::*;
 use pallet_evm::{AddressMapping, OnChargeEVMTransaction};
-
 use sp_core::{H160, U256};
 use sp_runtime::{
-	traits::{AtLeast32BitUnsigned, Saturating, UniqueSaturatedInto, Zero},
+	traits::{Saturating, UniqueSaturatedInto, Zero},
 	Perbill,
 };
-use sp_std::vec;
+use sp_std::prelude::*;
+
+pub use pallet::*;
 
 parameter_types! {
 	pub(crate) const DefaultInflationPercent: Perbill = Perbill::from_percent(16);
@@ -54,11 +48,7 @@
 		+ pallet_scheduler::Config
 		+ pallet_balances::Config
 		+ pallet_authorship::Config
-<<<<<<< HEAD
-=======
-		+ runtime_common::chain_spec::Config
 		+ pallet_evm::Config
->>>>>>> 4570fee5
 	{
 		type RuntimeEvent: From<Event<Self>> + IsType<<Self as frame_system::Config>::RuntimeEvent>;
 
@@ -69,17 +59,13 @@
 			+ IsType<<Self as frame_system::Config>::RuntimeCall>
 			+ IsType<<Self as pallet_scheduler::Config>::RuntimeCall>;
 
-<<<<<<< HEAD
-		type FeeComissionRecipient: OnUnbalanced<NegativeImbalance<Self>>;
-		type DecayPeriod: Get<Self::BlockNumber>;
-=======
 		type FeeComissionRecipient: OnUnbalanced<NegativeImbalance<Self>>
 			+ OnUnbalanced<
 				<<Self as pallet_evm::Config>::Currency as Currency<
 					<Self as frame_system::Config>::AccountId,
 				>>::NegativeImbalance,
 			>;
->>>>>>> 4570fee5
+		type DecayPeriod: Get<Self::BlockNumber>;
 	}
 
 	#[pallet::event]
@@ -415,28 +401,6 @@
 		None
 	}
 }
-<<<<<<< HEAD
-=======
-
-fn era_payout_impl<Balance: sp_runtime::traits::AtLeast32BitUnsigned + Clone>(
-	total_staked: Balance,
-	total_issuance: Balance,
-	era_duration_millis: u64,
-	year_inflation: Perbill,
-	treasury_commission: Perbill,
-) -> (Balance, Balance) {
-	let percent_per_era =
-		Perbill::from_rational(era_duration_millis, YEAR_IN_MILLIS) * year_inflation;
-
-	let validator_percent = Perbill::one() - treasury_commission;
-	let total_inflation = percent_per_era * total_issuance;
-	let validator_reward = validator_percent * percent_per_era * total_staked;
-
-	(
-		validator_reward.clone(),
-		total_inflation.saturating_sub(validator_reward),
-	)
-}
 
 /// Function calculates the treasury comission from the fees and tips.
 /// Returns reward for the treasury and reward for the author.
@@ -474,7 +438,6 @@
 	(None, None)
 }
 
->>>>>>> 4570fee5
 #[cfg(test)]
 mod tests {
 	use frame_support::{assert_ok, pallet_prelude::DispatchResult};
