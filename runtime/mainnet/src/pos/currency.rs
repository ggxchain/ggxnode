// TODO: benchmark and set proper weight for calls

use core::marker::PhantomData;

use frame_support::{
	parameter_types,
	traits::{
		Currency, ExistenceRequirement, Imbalance, OnUnbalanced, SignedImbalance, WithdrawReasons,
	},
};
pub use pallet::*;
use pallet_evm::{AddressMapping, OnChargeEVMTransaction};

use sp_core::{H160, U256};
use sp_runtime::{
	traits::{AtLeast32BitUnsigned, Saturating, UniqueSaturatedInto, Zero},
	Perbill,
};
<<<<<<< HEAD
=======
use sp_std::vec;
>>>>>>> 5b5fce2a

parameter_types! {
	pub(crate) const DefaultInflationPercent: Perbill = Perbill::from_percent(16);
	pub(crate) const DefaultInflationDecay: Perbill = Perbill::from_perthousand(67); // 6.7% per year
	pub(crate) const DefaultTreasuryCommission: Perbill = Perbill::from_percent(10);
	pub(crate) const DefaultTreasuryCommissionFromFee: Perbill = Perbill::from_percent(100);
	pub(crate) const DefaultTreasuryCommissionFromTips: Perbill = Perbill::from_percent(25);
}

// 1 julian year to address leap years
const YEAR_IN_MILLIS: u64 = 1000 * 3600 * 24 * 36525 / 100;

#[frame_support::pallet]
pub mod pallet {
	use super::*;
	use frame_support::{
		dispatch::DispatchResult,
		ensure,
		pallet_prelude::*,
		traits::{EnsureOrigin, OnUnbalanced},
	};
	use frame_system::pallet_prelude::*;
	use sp_runtime::Perbill;

	#[pallet::pallet]
	#[pallet::without_storage_info]
	pub struct Pallet<T>(_);

	#[pallet::config]
	pub trait Config:
		frame_system::Config
		+ pallet_scheduler::Config
		+ pallet_balances::Config
		+ pallet_authorship::Config
		+ runtime_common::chain_spec::Config
		+ pallet_evm::Config
	{
		type RuntimeEvent: From<Event<Self>> + IsType<<Self as frame_system::Config>::RuntimeEvent>;

		type PrivilegedOrigin: EnsureOrigin<<Self as frame_system::Config>::RuntimeOrigin>;

		type RuntimeCall: Parameter
			+ From<Call<Self>>
			+ IsType<<Self as frame_system::Config>::RuntimeCall>
			+ IsType<<Self as pallet_scheduler::Config>::RuntimeCall>;

		type FeeComissionRecipient: OnUnbalanced<NegativeImbalance<Self>>
			+ OnUnbalanced<
				<<Self as pallet_evm::Config>::Currency as Currency<
					<Self as frame_system::Config>::AccountId,
				>>::NegativeImbalance,
			>;
	}

	#[pallet::event]
	#[pallet::generate_deposit(pub(super) fn deposit_event)]
	pub enum Event<T: Config> {
		InflationPercentChanged(Perbill),
		InflationDecayChanged(Perbill),
		TreasuryCommissionChanged(Perbill),
		TreasuryCommissionFromFeeChanged(Perbill),
		TreasuryCommissionFromTipsChanged(Perbill),
	}

	#[pallet::error]
	pub enum Error<T> {
		InflationAlreadyDecayedThisYear,
	}

	#[pallet::storage]
	#[pallet::getter(fn inflation_percent)]
	pub(crate) type InflationPercent<T: Config> =
		StorageValue<_, Perbill, ValueQuery, DefaultInflationPercent>;

	#[pallet::storage]
	#[pallet::getter(fn inflation_decay)]
	pub(crate) type InflationDecay<T: Config> =
		StorageValue<_, Perbill, ValueQuery, DefaultInflationDecay>;

	#[pallet::storage]
	pub(crate) type LastInflationDecay<T: Config> = StorageValue<_, T::BlockNumber, ValueQuery>;

	#[pallet::storage]
	#[pallet::getter(fn treasury_commission)]
	pub(crate) type TreasuryCommission<T: Config> =
		StorageValue<_, Perbill, ValueQuery, DefaultTreasuryCommission>;

	#[pallet::storage]
	#[pallet::getter(fn treasury_commission_from_fee)]
	pub(crate) type TreasuryCommissionFromFee<T: Config> =
		StorageValue<_, Perbill, ValueQuery, DefaultTreasuryCommissionFromFee>;

	#[pallet::storage]
	#[pallet::getter(fn treasury_commission_from_tips)]
	pub(crate) type TreasuryCommissionFromTips<T: Config> =
		StorageValue<_, Perbill, ValueQuery, DefaultTreasuryCommissionFromTips>;

	#[pallet::genesis_config]
	#[derive(Default)]
	pub struct GenesisConfig {}

	#[pallet::genesis_build]
	impl<T: Config> GenesisBuild<T> for GenesisConfig {
		fn build(&self) {
			Pallet::<T>::init_inflation_decay().expect("CurrencyManager decay init failed");
			{}
		}
	}

	#[pallet::call]
	impl<T: Config> Pallet<T> {
		#[pallet::call_index(0)]
		#[pallet::weight(100_000)]
		pub fn change_inflation_percent(
			origin: OriginFor<T>,
			new_inflation: Perbill,
		) -> DispatchResult {
			T::PrivilegedOrigin::ensure_origin(origin.clone())?;
			InflationPercent::<T>::put(new_inflation);
			Self::deposit_event(Event::InflationPercentChanged(new_inflation));

			Ok(())
		}

		#[pallet::call_index(1)]
		#[pallet::weight(100_000)]
		pub fn change_inflation_decay(origin: OriginFor<T>, new_decay: Perbill) -> DispatchResult {
			T::PrivilegedOrigin::ensure_origin(origin.clone())?;
			InflationDecay::<T>::put(new_decay);
			Self::deposit_event(Event::InflationDecayChanged(new_decay));

			Ok(())
		}

		#[pallet::call_index(2)]
		#[pallet::weight(100_000)]
		pub fn yearly_inflation_decay(origin: OriginFor<T>) -> DispatchResult {
			T::PrivilegedOrigin::ensure_origin(origin.clone())?;
			let now = frame_system::Pallet::<T>::block_number();
			let last_decay = LastInflationDecay::<T>::get();

			ensure!(
				now >= last_decay + Self::decay_period(),
				Error::<T>::InflationAlreadyDecayedThisYear
			);
			let decay = InflationDecay::<T>::get();
			let inflation = InflationPercent::<T>::get();
			let new_inflation = inflation - (inflation * decay);

			InflationPercent::<T>::put(new_inflation);
			LastInflationDecay::<T>::put(now);
			Self::deposit_event(Event::InflationPercentChanged(new_inflation));
			Ok(())
		}

		#[pallet::call_index(3)]
		#[pallet::weight(100_000)]
		pub fn change_treasury_commission(
			origin: OriginFor<T>,
			new_commission: Perbill,
		) -> DispatchResult {
			T::PrivilegedOrigin::ensure_origin(origin.clone())?;
			TreasuryCommission::<T>::put(new_commission);
			Self::deposit_event(Event::TreasuryCommissionChanged(new_commission));
			Ok(())
		}

		#[pallet::call_index(4)]
		#[pallet::weight(100_000)]
		pub fn change_treasury_commission_from_fee(
			origin: OriginFor<T>,
			new_commission: Perbill,
		) -> DispatchResult {
			T::PrivilegedOrigin::ensure_origin(origin.clone())?;
			TreasuryCommissionFromFee::<T>::put(new_commission);
			Self::deposit_event(Event::TreasuryCommissionFromFeeChanged(new_commission));
			Ok(())
		}

		#[pallet::call_index(5)]
		#[pallet::weight(100_000)]
		pub fn change_treasury_commission_from_tips(
			origin: OriginFor<T>,
			new_commission: Perbill,
		) -> DispatchResult {
			T::PrivilegedOrigin::ensure_origin(origin.clone())?;
			TreasuryCommissionFromTips::<T>::put(new_commission);
			Self::deposit_event(Event::TreasuryCommissionFromTipsChanged(new_commission));
			Ok(())
		}
	}
	impl<T: Config> Pallet<T> {
		#[cfg(feature = "std")]
		pub(super) fn init_inflation_decay() -> DispatchResult {
			use frame_support::traits::OriginTrait;

			let period = Self::decay_period();
			let call =
				<T as pallet::Config>::RuntimeCall::from(pallet::Call::yearly_inflation_decay {})
					.into();
			pallet_scheduler::Pallet::<T>::schedule(
				<T as frame_system::Config>::RuntimeOrigin::root(),
				period,
				Some((period, 30)), // Once in 365.25 days for 30 years
				0,
				sp_std::boxed::Box::new(call),
			)
		}

		pub fn decay_period() -> T::BlockNumber
		where
			T::BlockNumber: AtLeast32BitUnsigned,
		{
			((YEAR_IN_MILLIS
				/ runtime_common::chain_spec::Pallet::<T>::chain_spec().block_time_in_millis) as u32)
				.into()
		}
	}
}

impl<T: Config, Balance: AtLeast32BitUnsigned + Clone> pallet_staking::EraPayout<Balance>
	for Pallet<T>
{
	fn era_payout(
		total_staked: Balance,
		total_issuance: Balance,
		era_duration_millis: u64,
	) -> (Balance, Balance) {
		let year_inflation = InflationPercent::<T>::get();
		let treasury_commission = TreasuryCommission::<T>::get();

		era_payout_impl(
			total_staked,
			total_issuance,
			era_duration_millis,
			year_inflation,
			treasury_commission,
		)
	}
}

type NegativeImbalance<T> = <pallet_balances::Pallet<T> as Currency<
	<T as frame_system::Config>::AccountId,
>>::NegativeImbalance;

impl<T: Config> OnUnbalanced<NegativeImbalance<T>> for Pallet<T> {
	fn on_unbalanceds<B>(fees_then_tips: impl Iterator<Item = NegativeImbalance<T>>) {
		let fee_comission = TreasuryCommissionFromFee::<T>::get();
		let tips_comission = TreasuryCommissionFromTips::<T>::get();
		if let Some((comission, reward)) =
			fee_processing_impl(fee_comission, tips_comission, fees_then_tips)
		{
			T::FeeComissionRecipient::on_unbalanced(comission);
			Author::<T>::on_unbalanced(reward);
		}
	}
}

pub struct Author<T: Config>(PhantomData<T>);
impl<T: Config> OnUnbalanced<NegativeImbalance<T>> for Author<T> {
	fn on_nonzero_unbalanced(amount: NegativeImbalance<T>) {
		if let Some(author) = pallet_authorship::Pallet::<T>::author() {
			pallet_balances::Pallet::<T>::resolve_creating(&author, amount);
		}
	}
}

<<<<<<< HEAD
=======
type LiquidityInfoOf<T> = <<T as pallet_evm::Config>::Currency as Currency<
	<T as frame_system::Config>::AccountId,
>>::NegativeImbalance;

>>>>>>> 5b5fce2a
impl<T> OnChargeEVMTransaction<T> for Pallet<T>
where
	T: pallet_evm::Config + frame_system::Config + pallet_balances::Config + pallet::Config,
	//C: Currency<<T as frame_system::Config>::AccountId>,
	U256:
		UniqueSaturatedInto<
			<<T as pallet_evm::Config>::Currency as Currency<
				<T as frame_system::Config>::AccountId,
			>>::Balance,
		>,
{
	// Kept type as Option to satisfy bound of Default
<<<<<<< HEAD
	type LiquidityInfo =
		Option<
			<<T as pallet_evm::Config>::Currency as Currency<
				<T as frame_system::Config>::AccountId,
			>>::NegativeImbalance,
		>;
=======
	type LiquidityInfo = Option<LiquidityInfoOf<T>>;
>>>>>>> 5b5fce2a

	fn withdraw_fee(who: &H160, fee: U256) -> Result<Self::LiquidityInfo, pallet_evm::Error<T>> {
		if fee.is_zero() {
			return Ok(None);
		}
		let account_id = <T as pallet_evm::Config>::AddressMapping::into_account_id(*who);
		let imbalance = <T as pallet_evm::Config>::Currency::withdraw(
			&account_id,
			fee.unique_saturated_into(),
			WithdrawReasons::FEE,
			ExistenceRequirement::AllowDeath,
		)
		.map_err(|_| pallet_evm::Error::<T>::BalanceLow)?;
		Ok(Some(imbalance))
	}

	fn correct_and_deposit_fee(
		who: &H160,
		corrected_fee: U256,
		base_fee: U256,
		already_withdrawn: Self::LiquidityInfo,
	) -> Self::LiquidityInfo {
		if let Some(paid) = already_withdrawn {
			let account_id = <T as pallet_evm::Config>::AddressMapping::into_account_id(*who);

			// Calculate how much refund we should return
			let refund_amount = paid
				.peek()
				.saturating_sub(corrected_fee.unique_saturated_into());
			// refund to the account that paid the fees. If this fails, the
			// account might have dropped below the existential balance. In
			// that case we don't refund anything.
			let refund_imbalance = <T as pallet_evm::Config>::Currency::deposit_into_existing(
				&account_id,
				refund_amount,
			)
			.unwrap_or_else(|_| {
				<<T as pallet_evm::Config>::Currency as Currency<
					<T as frame_system::Config>::AccountId,
				>>::PositiveImbalance::zero()
			});

			// Make sure this works with 0 ExistentialDeposit
			// https://github.com/paritytech/substrate/issues/10117
			// If we tried to refund something, the account still empty and the ED is set to 0,
			// we call `make_free_balance_be` with the refunded amount.
			let refund_imbalance = if <<T as pallet_evm::Config>::Currency as Currency<
				<T as frame_system::Config>::AccountId,
			>>::minimum_balance()
			.is_zero() && refund_amount
				> <<T as pallet_evm::Config>::Currency as Currency<
					<T as frame_system::Config>::AccountId,
				>>::Balance::zero()
				&& <T as pallet_evm::Config>::Currency::total_balance(&account_id).is_zero()
			{
				// Known bug: Substrate tried to refund to a zeroed AccountData, but
				// interpreted the account to not exist.
				match <T as pallet_evm::Config>::Currency::make_free_balance_be(
					&account_id,
					refund_amount,
				) {
					SignedImbalance::Positive(p) => p,
					_ => <<T as pallet_evm::Config>::Currency as Currency<
						<T as frame_system::Config>::AccountId,
					>>::PositiveImbalance::zero(),
				}
			} else {
				refund_imbalance
			};

			// merge the imbalance caused by paying the fees and refunding parts of it again.
			let adjusted_paid = paid.offset(refund_imbalance).same().unwrap_or_else(|_| {
				<<T as pallet_evm::Config>::Currency as Currency<
					<T as frame_system::Config>::AccountId,
				>>::NegativeImbalance::zero()
			});

			let (base_fee, tip) = adjusted_paid.split(base_fee.unique_saturated_into());
			// Handle base fee. Can be either burned, rationed, etc ...
<<<<<<< HEAD
			T::FeeComissionRecipient::on_unbalanced(base_fee);
			return Some(tip);
=======

			let fee_comission = TreasuryCommissionFromFee::<T>::get();
			let tips_comission = TreasuryCommissionFromTips::<T>::get();

			let (comission, reward): (Self::LiquidityInfo, Self::LiquidityInfo) =
				evm_fee_processing_impl::<T>(
					fee_comission,
					tips_comission,
					Some(base_fee),
					Some(tip),
				);

			if let Some(comission) = comission {
				T::FeeComissionRecipient::on_unbalanced(comission);
			}

			return reward;
>>>>>>> 5b5fce2a
		}
		None
	}

	fn pay_priority_fee(tip: Self::LiquidityInfo) {
		// Default Ethereum behaviour: issue the tip to the block author.
		if let Some(tip) = tip {
			let account_id = <T as pallet_evm::Config>::AddressMapping::into_account_id(
				pallet_evm::Pallet::<T>::find_author(),
			);

<<<<<<< HEAD
			let tip_commission = TreasuryCommissionFromTips::<T>::get() * tip.peek();
			let (tip_commission, tip_after_commission) = tip.split(tip_commission);
			T::FeeComissionRecipient::on_unbalanced(tip_commission);

			let _ = <T as pallet_evm::Config>::Currency::deposit_into_existing(
				&account_id,
				tip_after_commission.peek(),
			);
=======
			let _ =
				<T as pallet_evm::Config>::Currency::deposit_into_existing(&account_id, tip.peek());
>>>>>>> 5b5fce2a
		}
	}
}

/// Function calculates the treasury comission from the fees and tips.
/// Returns reward for the treasury and reward for the author.
fn fee_processing_impl<T: Config>(
	fee_comission: Perbill,
	tips_comission: Perbill,
	mut fees_then_tips: impl Iterator<Item = NegativeImbalance<T>>,
) -> Option<(NegativeImbalance<T>, NegativeImbalance<T>)> {
	if let Some(fees) = fees_then_tips.next() {
		let comission = fee_comission * fees.peek();
		let mut split = fees.split(comission);

		if let Some(tips) = fees_then_tips.next() {
			let comission = tips_comission * tips.peek();
			tips.split_merge_into(comission, &mut split);
		}
		Some((split.0, split.1))
	} else {
		None
	}
}

fn era_payout_impl<Balance: sp_runtime::traits::AtLeast32BitUnsigned + Clone>(
	total_staked: Balance,
	total_issuance: Balance,
	era_duration_millis: u64,
	year_inflation: Perbill,
	treasury_commission: Perbill,
) -> (Balance, Balance) {
	let percent_per_era =
		Perbill::from_rational(era_duration_millis, YEAR_IN_MILLIS) * year_inflation;

	let validator_percent = Perbill::one() - treasury_commission;
	let total_inflation = percent_per_era * total_issuance;
	let validator_reward = validator_percent * percent_per_era * total_staked;

	(
		validator_reward.clone(),
		total_inflation.saturating_sub(validator_reward),
	)
}

/// Function calculates the treasury comission from the fees and tips.
/// Returns reward for the treasury and reward for the author.
fn evm_fee_processing_impl<T: Config>(
	fee_comission: Perbill,
	tips_comission: Perbill,
	base_fee: Option<LiquidityInfoOf<T>>,
	tip: Option<LiquidityInfoOf<T>>,
) -> (Option<LiquidityInfoOf<T>>, Option<LiquidityInfoOf<T>>) {
	let (mut comission, mut reward) = (
		LiquidityInfoOf::<T>::default(),
		LiquidityInfoOf::<T>::default(),
	);

	if base_fee.is_some() || tip.is_some() {
		if let Some(base_fee) = base_fee {
			let base_fee_commission = fee_comission * base_fee.peek();
			let (base_fee_commission, base_fee_after_commission) =
				base_fee.split(base_fee_commission);

			comission = comission.merge(base_fee_commission);
			reward = reward.merge(base_fee_after_commission);
		}

		if let Some(tip) = tip {
			let tip_commission = tips_comission * tip.peek();
			let (tip_commission, tip_after_commission) = tip.split(tip_commission);

			comission = comission.merge(tip_commission);
			reward = reward.merge(tip_after_commission);
		}

		return (Some(comission), Some(reward));
	}
	(None, None)
}

#[cfg(test)]
mod tests {
	use frame_support::{assert_ok, pallet_prelude::DispatchResult};
	use pallet_balances::NegativeImbalance;
	use sp_runtime::Perbill;

	use super::{
		era_payout_impl, evm_fee_processing_impl, fee_processing_impl, DefaultInflationDecay,
		DefaultInflationPercent, DefaultTreasuryCommission, DefaultTreasuryCommissionFromFee,
		DefaultTreasuryCommissionFromTips, Event, YEAR_IN_MILLIS,
	};

	#[test]
	fn test_year_calculation() {
		let total_staked: u64 = 1000;
		let total_issuance: u64 = 10000;
		let treasury_commission = Perbill::from_percent(10);
		let year_inflation = Perbill::from_percent(16);

		let (validator_reward, treasury_reward) = era_payout_impl(
			total_staked,
			total_issuance,
			YEAR_IN_MILLIS,
			year_inflation,
			treasury_commission,
		);

		// 1600 is total apy for year (16%)
		// 160 is validator reward because staked is 10% of total issuance
		// 16 is treasury comission from each validator reward, so validator reward is 160 - 16
		assert_eq!(validator_reward, 160 - 16);
		assert_eq!(treasury_reward, 1600 - 160 + 16);
	}

	#[test]
	fn test_era_reward() {
		let total_staked: u64 = 100000;
		let total_issuance: u64 = 1000000;
		let era_duration_millis = 1000 * 3600 * 24; // 1 day in milliseconds
		let year_inflation = Perbill::from_percent(10);
		let treasury_commission = Perbill::from_percent(10);

		let (validator_reward, treasury_reward) = era_payout_impl(
			total_staked,
			total_issuance,
			era_duration_millis,
			year_inflation,
			treasury_commission,
		);

		let percent = Perbill::from_rational(10u64, 36525u64); // (1/365.25 of 16%)
		let validator_reward_expected =
			(Perbill::one() - treasury_commission) * percent * total_staked;
		assert_eq!(validator_reward, validator_reward_expected);
		assert_eq!(
			treasury_reward,
			percent * total_issuance - validator_reward_expected
		);
	}

	#[test]
	fn test_changing_params() {
		mock::test_runtime().execute_with(|| {
			macro_rules! test_changing_params {
				($camelCase:ident, $snake_case:ident) => {
					paste::paste! {
						assert_eq!(
							mock::CurrencyManager::$snake_case(),
							[<Default $camelCase>]::get(),
							"failed to verify default value for mock::CurrencyManager::{}", stringify!($snake_case)
						);

						let new_percent = [<Default $camelCase>]::get() - Perbill::from_percent(1);
						assert_ne!(new_percent, [<Default $camelCase>]::get(), "new value is not different from default");
						assert_ok!(mock::CurrencyManager::[<change_ $snake_case>](
							mock::RuntimeOrigin::root(),
							new_percent,
						));
						mock::System::assert_has_event(Event::[<$camelCase Changed>](new_percent).into());
						assert_eq!(mock::CurrencyManager::$snake_case(), new_percent, "failed to verify that value has changed for mock::CurrencyManager::{}", stringify!($snake_case));
					}
				};
			}
			#[allow(unused_imports)]
			use super::pallet::{InflationDecay, InflationPercent, TreasuryCommission,
			TreasuryCommissionFromFee, TreasuryCommissionFromTips};

			test_changing_params!(InflationPercent, inflation_percent);
			test_changing_params!(InflationDecay, inflation_decay);
			test_changing_params!(TreasuryCommission, treasury_commission);
			test_changing_params!(TreasuryCommissionFromFee, treasury_commission_from_fee);
			test_changing_params!(TreasuryCommissionFromTips, treasury_commission_from_tips);
		});
	}

	#[test]
	fn test_inflation_decoy() {
		mock::test_runtime().execute_with(|| {
			assert_ok!(mock::CurrencyManager::init_inflation_decay());
			let initial_inflation = mock::CurrencyManager::inflation_percent();
			let decay = mock::CurrencyManager::inflation_decay();
			mock::run_to_block(super::Pallet::<mock::Test>::decay_period() + 1);
			let inflation = mock::CurrencyManager::inflation_percent();
			assert_eq!(inflation, initial_inflation - (initial_inflation * decay));
			let new_decoy = Perbill::from_percent(10);
			assert_ok!(mock::CurrencyManager::change_inflation_decay(
				mock::RuntimeOrigin::root(),
				new_decoy
			));
			mock::run_to_block(super::Pallet::<mock::Test>::decay_period() * 2 + 1);
			let inflation_after_change = mock::CurrencyManager::inflation_percent();
			assert_eq!(inflation_after_change, inflation - (inflation * new_decoy));
		});
	}

	#[test]
	fn test_default_inflation_decay_ladder() {
		fn inflation_after_year(year: u64) -> Perbill {
			mock::run_to_block(year * super::Pallet::<mock::Test>::decay_period());
			mock::CurrencyManager::inflation_percent()
		}

		mock::test_runtime().execute_with(|| {
			assert_ok!(mock::CurrencyManager::init_inflation_decay());

			assert_eq!(inflation_after_year(1), Perbill::from_parts(149280000)); // 14.928%
			assert_eq!(inflation_after_year(2), Perbill::from_parts(139278240)); // 13.93%
			assert_eq!(inflation_after_year(3), Perbill::from_parts(129946598)); // 12.995%
			assert_eq!(inflation_after_year(4), Perbill::from_parts(121240176)); // 12.124%
			assert_eq!(inflation_after_year(5), Perbill::from_parts(113117085)); // 11.312%
			assert_eq!(inflation_after_year(10), Perbill::from_parts(79971720)); // 7.997%
			assert_eq!(inflation_after_year(15), Perbill::from_parts(56538550)); // 5.654%
			assert_eq!(inflation_after_year(20), Perbill::from_parts(39971726)); // 3.998%
			assert_eq!(inflation_after_year(25), Perbill::from_parts(28259284)); // 2.826%
			assert_eq!(inflation_after_year(30), Perbill::from_parts(19978801)); // 1.998%
			assert_eq!(inflation_after_year(31), Perbill::from_parts(19978801)); // 1.998%
		});
	}

	#[test]
	fn test_that_inflation_can_fall_only_once_per_year() {
		let check_err = || {
			assert_eq!(
				mock::CurrencyManager::yearly_inflation_decay(mock::RuntimeOrigin::root()),
				DispatchResult::Err(
					super::Error::<mock::Test>::InflationAlreadyDecayedThisYear.into()
				)
			)
		};
		mock::test_runtime().execute_with(|| {
			check_err();

			mock::run_to_block(super::Pallet::<mock::Test>::decay_period() - 1);

			check_err();

			mock::run_to_block(super::Pallet::<mock::Test>::decay_period());
			assert_ok!(mock::CurrencyManager::yearly_inflation_decay(
				mock::RuntimeOrigin::root()
			));

			check_err();
		});
	}

	#[test]
	fn test_fee_cut() {
		mock::test_runtime().execute_with(|| {
			let fee_percent = Perbill::from_percent(100);
			let tips_percent = Perbill::from_percent(25);
			let vector = vec![
				NegativeImbalance::<mock::Test>::new(80),
				NegativeImbalance::<mock::Test>::new(20),
			];
			assert_eq!(
				fee_processing_impl(fee_percent, tips_percent, vector.into_iter()),
				Some((
					NegativeImbalance::<mock::Test>::new(85),
					NegativeImbalance::<mock::Test>::new(15)
				))
			);
		});
	}

	#[test]
	fn test_none() {
		mock::test_runtime().execute_with(|| {
			let fee_percent = Perbill::from_percent(25);
			let vector: Vec<NegativeImbalance<mock::Test>> = vec![];
			assert_eq!(
				fee_processing_impl(fee_percent, fee_percent, vector.into_iter()),
				None
			);
		});
	}

	#[test]
	fn test_only_fee() {
		mock::test_runtime().execute_with(|| {
			let fee_percent = Perbill::from_percent(50);
			let tips_percent = Perbill::from_percent(25);

			let vector = vec![NegativeImbalance::<mock::Test>::new(100)];
			assert_eq!(
				fee_processing_impl(fee_percent, tips_percent, vector.into_iter()),
				Some((
					NegativeImbalance::<mock::Test>::new(50),
					NegativeImbalance::<mock::Test>::new(50)
				))
			);
		});
	}

	#[test]
	fn test_only_tips() {
		mock::test_runtime().execute_with(|| {
			let fee_percent = Perbill::from_percent(50);
			let tips_percent = Perbill::from_percent(25);

			let vector = vec![
				NegativeImbalance::<mock::Test>::new(0),
				NegativeImbalance::<mock::Test>::new(100),
			];
			assert_eq!(
				fee_processing_impl(fee_percent, tips_percent, vector.into_iter()),
				Some((
					NegativeImbalance::<mock::Test>::new(25),
					NegativeImbalance::<mock::Test>::new(75)
				))
			);
		});
	}

	#[test]
	fn test_evm_fee_cut() {
		mock::test_runtime().execute_with(|| {
			let fee_percent = Perbill::from_percent(100);
			let tips_percent = Perbill::from_percent(25);
			assert_eq!(
				evm_fee_processing_impl::<mock::Test>(
					fee_percent,
					tips_percent,
					Some(NegativeImbalance::<mock::Test>::new(80)),
					Some(NegativeImbalance::<mock::Test>::new(20)),
				),
				(
					Some(NegativeImbalance::<mock::Test>::new(85)),
					Some(NegativeImbalance::<mock::Test>::new(15))
				)
			);
		});
	}

	#[test]
	fn test_evm_none() {
		mock::test_runtime().execute_with(|| {
			let fee_percent = Perbill::from_percent(25);
			assert_eq!(
				evm_fee_processing_impl::<mock::Test>(fee_percent, fee_percent, None, None),
				(None, None)
			);
		});
	}

	#[test]
	fn test_evm_only_fee() {
		mock::test_runtime().execute_with(|| {
			let fee_percent = Perbill::from_percent(50);
			let tips_percent = Perbill::from_percent(25);

			assert_eq!(
				evm_fee_processing_impl::<mock::Test>(
					fee_percent,
					tips_percent,
					Some(NegativeImbalance::<mock::Test>::new(100)),
					None
				),
				(
					Some(NegativeImbalance::<mock::Test>::new(50)),
					Some(NegativeImbalance::<mock::Test>::new(50))
				)
			);
		});
	}

	#[test]
	fn test_evm_only_tips() {
		mock::test_runtime().execute_with(|| {
			let fee_percent = Perbill::from_percent(50);
			let tips_percent = Perbill::from_percent(25);

			assert_eq!(
				evm_fee_processing_impl::<mock::Test>(
					fee_percent,
					tips_percent,
					Some(NegativeImbalance::<mock::Test>::new(0)),
					Some(NegativeImbalance::<mock::Test>::new(100)),
				),
				(
					Some(NegativeImbalance::<mock::Test>::new(25)),
					Some(NegativeImbalance::<mock::Test>::new(75))
				)
			);
		});
	}

	mod mock {

		use super::super::pallet as currency;

		use frame_support::{
			pallet_prelude::Weight,
			parameter_types,
			traits::{EqualPrivilegeOnly, FindAuthor, GenesisBuild, OnFinalize, OnInitialize},
			weights::constants::RocksDbWeight,
			ConsensusEngineId, PalletId,
		};
		use frame_system::{EnsureRoot, EnsureWithSuccess};
		use pallet_evm::{AddressMapping, FeeCalculator};
		use sp_core::{ConstU32, ConstU64, H160, H256, U256};
		use sp_runtime::{
			impl_opaque_keys,
			testing::{Header, UintAuthorityId},
			traits::IdentityLookup,
			Perbill, Permill,
		};
		use sp_std::convert::{TryFrom, TryInto};
		use std::str::FromStr;

		use runtime_common::chain_spec as chain_specification;

		impl_opaque_keys! {
			pub struct MockSessionKeys {
				pub dummy: UintAuthorityId,
			}
		}

		type UncheckedExtrinsic = frame_system::mocking::MockUncheckedExtrinsic<Test>;
		type Block = frame_system::mocking::MockBlock<Test>;

		frame_support::construct_runtime!(
			pub enum Test where
				Block = Block,
				NodeBlock = Block,
				UncheckedExtrinsic = UncheckedExtrinsic,
			{
				System: frame_system,
				Balances: pallet_balances,
				Scheduler: pallet_scheduler,
				CurrencyManager: currency,
				Treasury: pallet_treasury,
				Authorship: pallet_authorship,
				// TODO: remove this, but currently it is needed because this pallet hard coupled to the `crate::Days` that calculated using `chain_specification`
				RuntimeSpecification: chain_specification,
				Timestamp: pallet_timestamp,
				EVM: pallet_evm,
			}
		);

		parameter_types! {
			pub BlockWeights: frame_system::limits::BlockWeights =
				frame_system::limits::BlockWeights::simple_max(
					Weight::from_parts(2_000_000_000_000, u64::MAX),
				);
			pub storage SpendPeriod: u64 = 2;
			pub const Burn: Permill = Permill::from_percent(50);
			pub const DataDepositPerByte: u32 = 1;
			pub const TreasuryPalletId: PalletId = PalletId(*b"py/trsry");
			pub const MaximumReasonLength: u32 = 300;
			pub const MaxApprovals: u32 = 100;
			pub const MaxBalance: u32 = u32::max_value();
		}

		impl pallet_authorship::Config for Test {
			type FindAuthor = ();
			type EventHandler = ();
		}

		impl pallet_balances::Config for Test {
			type Balance = u32;
			type DustRemoval = ();
			type RuntimeEvent = RuntimeEvent;
			type ExistentialDeposit = ConstU32<1>;
			type AccountStore = System;
			type WeightInfo = pallet_balances::weights::SubstrateWeight<Test>;
			type MaxLocks = ConstU32<50>;
			type MaxReserves = ();
			type ReserveIdentifier = [u8; 8];
		}

		impl pallet_treasury::Config for Test {
			type PalletId = TreasuryPalletId;
			type Currency = Balances;
			type ApproveOrigin = EnsureRoot<u32>;
			type RejectOrigin = EnsureRoot<u32>;
			type RuntimeEvent = RuntimeEvent;
			type OnSlash = Treasury;
			type ProposalBond = Burn;
			type ProposalBondMinimum = DataDepositPerByte;
			type ProposalBondMaximum = DataDepositPerByte;
			type SpendPeriod = SpendPeriod;
			type Burn = Burn;
			type BurnDestination = ();
			type SpendFunds = ();
			type WeightInfo = pallet_treasury::weights::SubstrateWeight<Test>;
			type MaxApprovals = MaxApprovals;
			type SpendOrigin = EnsureWithSuccess<EnsureRoot<u32>, u32, MaxBalance>;
		}

		impl frame_system::Config for Test {
			type BaseCallFilter = frame_support::traits::Everything;
			type BlockWeights = BlockWeights;
			type BlockLength = ();
			type DbWeight = RocksDbWeight;
			type RuntimeOrigin = RuntimeOrigin;
			type Index = u64;
			type BlockNumber = u64;
			type RuntimeCall = RuntimeCall;
			type Hash = H256;
			type Version = ();
			type Hashing = sp_runtime::traits::BlakeTwo256;
			type AccountId = u32;
			type Lookup = IdentityLookup<Self::AccountId>;
			type Header = Header;
			type RuntimeEvent = RuntimeEvent;
			type BlockHashCount = ConstU64<250>;
			type PalletInfo = PalletInfo;
			type AccountData = pallet_balances::AccountData<u32>;
			type OnNewAccount = ();
			type OnKilledAccount = ();
			type SystemWeightInfo = ();
			type SS58Prefix = ();
			type OnSetCode = ();
			type MaxConsumers = frame_support::traits::ConstU32<16>;
		}

		parameter_types! {
			pub MaximumSchedulerWeight: Weight = Perbill::from_percent(80) *
				BlockWeights::get().max_block;
		}

		impl pallet_scheduler::Config for Test {
			type RuntimeOrigin = RuntimeOrigin;
			type RuntimeEvent = RuntimeEvent;
			type PalletsOrigin = OriginCaller;
			type RuntimeCall = RuntimeCall;
			type MaximumWeight = MaximumSchedulerWeight;
			type ScheduleOrigin = EnsureRoot<u32>;
			type MaxScheduledPerBlock = ConstU32<50>;
			type WeightInfo = pallet_scheduler::weights::SubstrateWeight<Self>;
			type OriginPrivilegeCmp = EqualPrivilegeOnly;
			type Preimages = ();
		}

		parameter_types! {
			pub const MinimumPeriod: u64 = 1000;
		}
		impl pallet_timestamp::Config for Test {
			type Moment = u64;
			type OnTimestampSet = ();
			type MinimumPeriod = MinimumPeriod;
			type WeightInfo = ();
		}

		impl currency::Config for Test {
			type RuntimeEvent = RuntimeEvent;
			type RuntimeCall = RuntimeCall;
			type PrivilegedOrigin = EnsureRoot<u32>;
			type FeeComissionRecipient = Treasury;
		}

		pub struct FixedGasPrice;
		impl FeeCalculator for FixedGasPrice {
			fn min_gas_price() -> (U256, Weight) {
				(1.into(), Weight::zero())
			}
		}

		pub struct FindAuthorTruncated;
		impl FindAuthor<H160> for FindAuthorTruncated {
			fn find_author<'a, I>(_digests: I) -> Option<H160>
			where
				I: 'a + IntoIterator<Item = (ConsensusEngineId, &'a [u8])>,
			{
				Some(H160::from_str("1234500000000000000000000000000000000000").unwrap())
			}
		}

		pub struct HashedAddressMapping;
		impl AddressMapping<u32> for HashedAddressMapping {
			fn into_account_id(address: H160) -> u32 {
				let mut data = [0u8; 4];
				data[0..4].copy_from_slice(&address[..]);
				u32::from_be_bytes(data)
			}
		}

		parameter_types! {
			pub BlockGasLimit: U256 = U256::max_value();
			pub WeightPerGas: Weight = Weight::from_ref_time(20_000);
		}

		impl pallet_evm::Config for Test {
			type FeeCalculator = FixedGasPrice;
			type GasWeightMapping = pallet_evm::FixedGasWeightMapping<Self>;
			type WeightPerGas = WeightPerGas;

			type BlockHashMapping = pallet_evm::SubstrateBlockHashMapping<Self>;
			type CallOrigin = pallet_evm::EnsureAddressRoot<Self::AccountId>;

			type WithdrawOrigin = pallet_evm::EnsureAddressNever<Self::AccountId>;
			type AddressMapping = HashedAddressMapping;
			type Currency = Balances;

			type RuntimeEvent = RuntimeEvent;
			type PrecompilesType = ();
			type PrecompilesValue = ();
			type ChainId = ();
			type BlockGasLimit = BlockGasLimit;
			type Runner = pallet_evm::runner::stack::Runner<Self>;
			type OnChargeTransaction = ();
			type OnCreate = ();
			type FindAuthor = FindAuthorTruncated;
		}

		impl chain_specification::Config for Test {}

		pub fn test_runtime() -> sp_io::TestExternalities {
			let mut t = frame_system::GenesisConfig::default()
				.build_storage::<Test>()
				.unwrap();

			<runtime_common::chain_spec::GenesisConfig as GenesisBuild<Test>>::assimilate_storage(
				&RuntimeSpecificationConfig {
					chain_spec: chain_specification::RuntimeConfig {
						block_time_in_millis: 1000000, // Make it huge to speed up tests
						..Default::default()
					},
				},
				&mut t,
			)
			.unwrap();

			let mut ext = sp_io::TestExternalities::new(t);
			ext.execute_with(|| System::set_block_number(1));
			ext
		}

		pub fn run_to_block(n: u64) {
			while System::block_number() < n {
				Scheduler::on_finalize(System::block_number());
				System::set_block_number(System::block_number() + 1);
				Scheduler::on_initialize(System::block_number());
			}
		}
	}
}<|MERGE_RESOLUTION|>--- conflicted
+++ resolved
@@ -16,10 +16,7 @@
 	traits::{AtLeast32BitUnsigned, Saturating, UniqueSaturatedInto, Zero},
 	Perbill,
 };
-<<<<<<< HEAD
-=======
 use sp_std::vec;
->>>>>>> 5b5fce2a
 
 parameter_types! {
 	pub(crate) const DefaultInflationPercent: Perbill = Perbill::from_percent(16);
@@ -287,13 +284,10 @@
 	}
 }
 
-<<<<<<< HEAD
-=======
 type LiquidityInfoOf<T> = <<T as pallet_evm::Config>::Currency as Currency<
 	<T as frame_system::Config>::AccountId,
 >>::NegativeImbalance;
 
->>>>>>> 5b5fce2a
 impl<T> OnChargeEVMTransaction<T> for Pallet<T>
 where
 	T: pallet_evm::Config + frame_system::Config + pallet_balances::Config + pallet::Config,
@@ -306,16 +300,7 @@
 		>,
 {
 	// Kept type as Option to satisfy bound of Default
-<<<<<<< HEAD
-	type LiquidityInfo =
-		Option<
-			<<T as pallet_evm::Config>::Currency as Currency<
-				<T as frame_system::Config>::AccountId,
-			>>::NegativeImbalance,
-		>;
-=======
 	type LiquidityInfo = Option<LiquidityInfoOf<T>>;
->>>>>>> 5b5fce2a
 
 	fn withdraw_fee(who: &H160, fee: U256) -> Result<Self::LiquidityInfo, pallet_evm::Error<T>> {
 		if fee.is_zero() {
@@ -395,10 +380,6 @@
 
 			let (base_fee, tip) = adjusted_paid.split(base_fee.unique_saturated_into());
 			// Handle base fee. Can be either burned, rationed, etc ...
-<<<<<<< HEAD
-			T::FeeComissionRecipient::on_unbalanced(base_fee);
-			return Some(tip);
-=======
 
 			let fee_comission = TreasuryCommissionFromFee::<T>::get();
 			let tips_comission = TreasuryCommissionFromTips::<T>::get();
@@ -416,7 +397,6 @@
 			}
 
 			return reward;
->>>>>>> 5b5fce2a
 		}
 		None
 	}
@@ -428,19 +408,8 @@
 				pallet_evm::Pallet::<T>::find_author(),
 			);
 
-<<<<<<< HEAD
-			let tip_commission = TreasuryCommissionFromTips::<T>::get() * tip.peek();
-			let (tip_commission, tip_after_commission) = tip.split(tip_commission);
-			T::FeeComissionRecipient::on_unbalanced(tip_commission);
-
-			let _ = <T as pallet_evm::Config>::Currency::deposit_into_existing(
-				&account_id,
-				tip_after_commission.peek(),
-			);
-=======
 			let _ =
 				<T as pallet_evm::Config>::Currency::deposit_into_existing(&account_id, tip.peek());
->>>>>>> 5b5fce2a
 		}
 	}
 }
