--- conflicted
+++ resolved
@@ -91,11 +91,7 @@
 
 # GGX
 account-filter.workspace = true
-<<<<<<< HEAD
-runtime-common = { workspace = true, features = ["precompiles", "eth-precompile"] }
-=======
-runtime-common = { workspace = true, features = ["precompiles", "pos"] }
->>>>>>> 4c2c9143
+runtime-common = { workspace = true, features = ["precompiles", "eth-precompile", "pos"] }
 
 # Astar
 astar-primitives.workspace = true
