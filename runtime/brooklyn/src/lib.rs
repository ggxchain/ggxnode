--- conflicted
+++ resolved
@@ -2,7 +2,7 @@
 
 #![cfg_attr(not(feature = "std"), no_std)]
 // `construct_runtime!` does a lot of recursion and requires us to increase the limit to 256.
-#![recursion_limit = "256"]
+#![recursion_limit = "512"]
 #![allow(clippy::new_without_default, clippy::or_fun_call)]
 
 // Make the WASM binary available.
@@ -609,10 +609,7 @@
 		// EVM pallets
 		Ethereum: pallet_ethereum,
 		EVM: pallet_evm,
-<<<<<<< HEAD
-=======
 		EVMChainId: pallet_evm_chain_id,
->>>>>>> 7dee8362
 		EthereumChecked: pallet_ethereum_checked,
 		DynamicFee: pallet_dynamic_fee,
 		BaseFee: pallet_base_fee,
