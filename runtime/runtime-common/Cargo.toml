[package]
name = "runtime-common"
version.workspace = true
authors.workspace = true
edition.workspace = true
repository.workspace = true

# See more keys and their definitions at https://doc.rust-lang.org/cargo/reference/manifest.html

[dependencies]
scale-codec = { package = "parity-scale-codec", workspace = true, features = ["max-encoded-len"] }
scale-info.workspace = true
serde = { workspace = true, optional = true }

frame-benchmarking = { workspace = true, optional = true }
frame-support.workspace = true
frame-system.workspace = true
pallet-session = { workspace = true, features = ["historical"] }
sp-core.workspace = true
sp-io.workspace = true
sp-runtime.workspace = true
sp-staking.workspace = true
sp-std.workspace = true

pallet-contracts = { workspace = true, optional = true }
pallet-evm = { workspace = true, features = ["forbid-evm-reentrancy"], optional = true }
pallet-evm-precompile-blake2 = { workspace = true, optional = true }
pallet-evm-precompile-bn128 = { workspace = true, optional = true }
pallet-evm-precompile-ed25519 = { workspace = true, optional = true }
pallet-evm-precompile-modexp = { workspace = true, optional = true }
pallet-evm-precompile-session = { workspace = true, optional = true }
pallet-evm-precompile-sha3fips = { workspace = true, optional = true }
pallet-evm-precompile-simple = { workspace = true, optional = true }
pallet-evm-precompile-sr25519 = { workspace = true, optional = true }
pallet-evm-precompile-substrate-ecdsa = { workspace = true, optional = true }
pallet-evm-precompile-xvm = { workspace = true, optional = true }
pallet-evm-precompile-zk-groth16-verify = { workspace = true, optional = true }
pallet-xvm = { workspace = true, optional = true }

log.workspace = true
# zk groth16 precompile gas estimation
ethabi.workspace = true

[dev-dependencies]
<<<<<<< HEAD
fp-account.workspace = true
=======
>>>>>>> a6ae9f3b
fp-evm.workspace = true
pallet-balances.workspace = true
pallet-timestamp.workspace = true
proptest.workspace = true
test-strategy.workspace = true

[features]
default = ["std"]
precompiles = [
	"pallet-contracts",
	"pallet-evm",
	"pallet-evm-precompile-blake2",
	"pallet-evm-precompile-bn128",
	"pallet-evm-precompile-ed25519",
	"pallet-evm-precompile-modexp",
	"pallet-evm-precompile-sha3fips",
	"pallet-evm-precompile-simple",
	"pallet-evm-precompile-sr25519",
	"pallet-evm-precompile-substrate-ecdsa",
	"pallet-evm-precompile-xvm",
	"pallet-evm-precompile-session",
	"pallet-evm-precompile-zk-groth16-verify",
	"pallet-xvm",
]
std = [
	"serde/std",
	"scale-codec/std",
	"scale-info/std",
	"frame-support/std",
	"frame-system/std",
	"pallet-session/std",
	"sp-core/std",
	"sp-staking/std",
	"sp-std/std",
	"frame-benchmarking/std",
<<<<<<< HEAD
	# "rlp/std",
=======
>>>>>>> a6ae9f3b

	"pallet-contracts?/std",
	"pallet-evm?/std",
	"pallet-evm-precompile-blake2?/std",
	"pallet-evm-precompile-bn128?/std",
	"pallet-evm-precompile-ed25519?/std",
	"pallet-evm-precompile-modexp?/std",
	"pallet-evm-precompile-sha3fips?/std",
	"pallet-evm-precompile-simple?/std",
	"pallet-evm-precompile-sr25519?/std",
	"pallet-evm-precompile-substrate-ecdsa?/std",
	"pallet-evm-precompile-xvm?/std",
	"pallet-evm-precompile-session?/std",
	"pallet-evm-precompile-zk-groth16-verify?/std",
	"pallet-xvm?/std",
]
runtime-benchmarks = [
	"frame-benchmarking/runtime-benchmarks",
	"frame-support/runtime-benchmarks",
	"frame-system/runtime-benchmarks",
]<|MERGE_RESOLUTION|>--- conflicted
+++ resolved
@@ -42,10 +42,6 @@
 ethabi.workspace = true
 
 [dev-dependencies]
-<<<<<<< HEAD
-fp-account.workspace = true
-=======
->>>>>>> a6ae9f3b
 fp-evm.workspace = true
 pallet-balances.workspace = true
 pallet-timestamp.workspace = true
@@ -81,10 +77,6 @@
 	"sp-staking/std",
 	"sp-std/std",
 	"frame-benchmarking/std",
-<<<<<<< HEAD
-	# "rlp/std",
-=======
->>>>>>> a6ae9f3b
 
 	"pallet-contracts?/std",
 	"pallet-evm?/std",
