use crate::{
	prelude::*, BlockWeights, FindAuthorTruncated, UncheckedExtrinsic, NORMAL_DISPATCH_RATIO,
};

use super::{Balances, Runtime, RuntimeEvent};

use super::opaque;
use frame_support::weights::{constants::WEIGHT_REF_TIME_PER_SECOND, Weight};
use pallet_ethereum::PostLogContent;
use runtime_common::precompiles::GoldenGatePrecompiles;

use pallet_evm::{EnsureAddressTruncated, HashedAddressMapping};

/// Current approximation of the gas/s consumption considering
/// EVM execution over compiled WASM (on 4.4Ghz CPU).
/// Given the 500ms Weight, from which 75% only are used for transactions,
/// the total EVM execution gas limit is: GAS_PER_SECOND * 0.500 * 0.75 ~= 15_000_000.
pub const GAS_PER_SECOND: u64 = 40_000_000;

/// Approximate ratio of the amount of Weight per Gas.
/// u64 works for approximations because Weight is a very small unit compared to gas.
pub const WEIGHT_PER_GAS: u64 = WEIGHT_REF_TIME_PER_SECOND.saturating_div(GAS_PER_SECOND);

parameter_types! {
	pub BlockGasLimit: U256 = U256::from(
		NORMAL_DISPATCH_RATIO * BlockWeights::get().max_block.ref_time() / WEIGHT_PER_GAS
	);
	pub PrecompilesValue: GoldenGatePrecompiles<Runtime> = GoldenGatePrecompiles::<_>::new();
	pub WeightPerGas: Weight = Weight::from_ref_time(WEIGHT_PER_GAS);
	pub ChainId: u64 = 8866;
}

impl pallet_evm_chain_id::Config for Runtime {}

impl pallet_evm::Config for Runtime {
	type FeeCalculator = crate::BaseFee;
	type GasWeightMapping = pallet_evm::FixedGasWeightMapping<Self>;
	type WeightPerGas = WeightPerGas;
	type BlockHashMapping = pallet_ethereum::EthereumBlockHashMapping<Self>;
	type CallOrigin = EnsureAddressTruncated;
	type WithdrawOrigin = EnsureAddressTruncated;
	type AddressMapping = HashedAddressMapping<BlakeTwo256>;
	type Currency = Balances;
	type RuntimeEvent = RuntimeEvent;
	type PrecompilesType = GoldenGatePrecompiles<Self>;
	type PrecompilesValue = PrecompilesValue;
	type ChainId = ChainId;
	type BlockGasLimit = BlockGasLimit;
	type Runner = pallet_evm::runner::stack::Runner<Self>;
	type OnChargeTransaction = ();
	type FindAuthor = FindAuthorTruncated<super::Aura>;
	type OnCreate = ();
}

parameter_types! {
	pub const PostBlockAndTxnHashes: PostLogContent = PostLogContent::BlockAndTxnHashes;
}

impl pallet_ethereum::Config for Runtime {
	type RuntimeEvent = RuntimeEvent;
	type StateRoot = pallet_ethereum::IntermediateStateRoot<Self>;
	type PostLogContent = PostBlockAndTxnHashes;
}

pub struct TransactionConverter;

impl fp_rpc::ConvertTransaction<UncheckedExtrinsic> for TransactionConverter {
	fn convert_transaction(&self, transaction: pallet_ethereum::Transaction) -> UncheckedExtrinsic {
		UncheckedExtrinsic::new_unsigned(
			pallet_ethereum::Call::<Runtime>::transact { transaction }.into(),
		)
	}
}

impl fp_rpc::ConvertTransaction<opaque::UncheckedExtrinsic> for TransactionConverter {
	fn convert_transaction(
		&self,
		transaction: pallet_ethereum::Transaction,
	) -> opaque::UncheckedExtrinsic {
		let extrinsic = UncheckedExtrinsic::new_unsigned(
			pallet_ethereum::Call::<Runtime>::transact { transaction }.into(),
		);
		let encoded = extrinsic.encode();
		opaque::UncheckedExtrinsic::decode(&mut &encoded[..])
			.expect("Encoded extrinsic is always valid")
	}
}

parameter_types! {
	pub BoundDivision: U256 = U256::from(1024);
}

impl pallet_dynamic_fee::Config for Runtime {
	type MinGasPriceBoundDivisor = BoundDivision;
}

use sp_core::U256;
use sp_runtime::{traits::BlakeTwo256, Permill};

parameter_types! {
	pub DefaultBaseFeePerGas: U256 = (super::MILLIGGX / 1_000_000).into();
	// At the moment, we disable dynamic fee scaling as well as Astar does not have it.
<<<<<<< HEAD
	// It fixes MPC incremental gath growth as well as XVM call estimation from EVM side.
=======
	// It fixes XVM call estimation from EVM side.
>>>>>>> fa3d4e3f
	pub DefaultElasticity: Permill = Permill::zero();
}

pub struct BaseFeeThreshold;
impl pallet_base_fee::BaseFeeThreshold for BaseFeeThreshold {
	fn lower() -> Permill {
		Permill::zero()
	}
	fn ideal() -> Permill {
		Permill::from_parts(500_000)
	}
	fn upper() -> Permill {
		Permill::from_parts(1_000_000)
	}
}

impl pallet_base_fee::Config for Runtime {
	type RuntimeEvent = RuntimeEvent;
	type Threshold = BaseFeeThreshold;
	type DefaultBaseFeePerGas = DefaultBaseFeePerGas;
	type DefaultElasticity = DefaultElasticity;
}

impl pallet_hotfix_sufficients::Config for Runtime {
	type AddressMapping = HashedAddressMapping<BlakeTwo256>;
	type WeightInfo = pallet_hotfix_sufficients::weights::SubstrateWeight<Runtime>;
}

#[cfg(test)]
mod tests {
	use super::WeightPerGas;
	use crate::Runtime;
	#[test]
	fn configured_base_extrinsic_weight_is_evm_compatible() {
		let min_ethereum_transaction_weight = WeightPerGas::get() * 21_000;
		let base_extrinsic = <Runtime as frame_system::Config>::BlockWeights::get()
			.get(frame_support::dispatch::DispatchClass::Normal)
			.base_extrinsic;
		assert!(base_extrinsic.ref_time() <= min_ethereum_transaction_weight.ref_time());
	}
}<|MERGE_RESOLUTION|>--- conflicted
+++ resolved
@@ -100,11 +100,7 @@
 parameter_types! {
 	pub DefaultBaseFeePerGas: U256 = (super::MILLIGGX / 1_000_000).into();
 	// At the moment, we disable dynamic fee scaling as well as Astar does not have it.
-<<<<<<< HEAD
 	// It fixes MPC incremental gath growth as well as XVM call estimation from EVM side.
-=======
-	// It fixes XVM call estimation from EVM side.
->>>>>>> fa3d4e3f
 	pub DefaultElasticity: Permill = Permill::zero();
 }
 
