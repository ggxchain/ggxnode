--- conflicted
+++ resolved
@@ -163,11 +163,7 @@
 
 # Frontier Primitive
 fc-storage = { version = "1.0.0-dev", git = "https://github.com/AstarNetwork/frontier.git", branch = "polkadot-v0.9.40", default-features = false }
-<<<<<<< HEAD
-fp-account = { git = "https://github.com/AstarNetwork/frontier.git", branch = "polkadot-v0.9.40", default-features = false }
-=======
 fp-account = { version = "1.0.0-dev", git = "https://github.com/AstarNetwork/frontier.git", branch = "polkadot-v0.9.40", default-features = false }
->>>>>>> a6ae9f3b
 fp-dynamic-fee = { version = "1.0.0", git = "https://github.com/AstarNetwork/frontier.git", branch = "polkadot-v0.9.40", default-features = false }
 fp-evm = { version = "3.0.0-dev", git = "https://github.com/AstarNetwork/frontier.git", branch = "polkadot-v0.9.40", default-features = false }
 fp-rpc = { version = "3.0.0-dev", git = "https://github.com/AstarNetwork/frontier.git", branch = "polkadot-v0.9.40", default-features = false }
