[workspace]
members = [
	"node",
	"runtime",
<<<<<<< HEAD
]
exclude = [
	"examples/cross-vm-communication/evm-to-wasm/flipper",
	"examples/cross-vm-communication/wasm-to-evm/flipper"
	
=======
>>>>>>> 79a56798
]
resolver = "2"

[workspace.package]
authors = ["Parity Technologies <admin@parity.io>"]
edition = "2021"
repository = "https://github.com/paritytech/frontier/"

[workspace.dependencies]
# General purpose dependencies
async-trait = "0.1"
clap = { version = "4.0", features = ["derive"] }
futures = "0.3.25"
log = "0.4.17"
jsonrpsee = "0.16.2"
scale-codec = { package = "parity-scale-codec", version = "3.2.1", default-features = false, features = ["derive"] }
scale-info = { version = "2.3.1", default-features = false, features = ["derive"] }

# Substrate Client
sc-basic-authorship = { version = "0.10.0-dev", git = "https://github.com/paritytech/substrate", branch = "polkadot-v0.9.35" }
sc-cli = { version = "0.10.0-dev", git = "https://github.com/paritytech/substrate", branch = "polkadot-v0.9.35" }
sc-client-api = { version = "4.0.0-dev", git = "https://github.com/paritytech/substrate", branch = "polkadot-v0.9.35" }
sc-consensus = { version = "0.10.0-dev", git = "https://github.com/paritytech/substrate", branch = "polkadot-v0.9.35" }
sc-consensus-aura = { version = "0.10.0-dev", git = "https://github.com/paritytech/substrate", branch = "polkadot-v0.9.35" }
sc-consensus-manual-seal = { version = "0.10.0-dev", git = "https://github.com/paritytech/substrate", branch = "polkadot-v0.9.35" }
sc-executor = { version = "0.10.0-dev", git = "https://github.com/paritytech/substrate", branch = "polkadot-v0.9.35" }
sc-finality-grandpa = { version = "0.10.0-dev", git = "https://github.com/paritytech/substrate", branch = "polkadot-v0.9.35" }
sc-keystore = { version = "4.0.0-dev", git = "https://github.com/paritytech/substrate", branch = "polkadot-v0.9.35" }
sc-network = { version = "0.10.0-dev", git = "https://github.com/paritytech/substrate", branch = "polkadot-v0.9.35" }
sc-rpc = { version = "4.0.0-dev", git = "https://github.com/paritytech/substrate", branch = "polkadot-v0.9.35" }
sc-rpc-api = { version = "0.10.0-dev", git = "https://github.com/paritytech/substrate", branch = "polkadot-v0.9.35" }
sc-service = { version = "0.10.0-dev", git = "https://github.com/paritytech/substrate", branch = "polkadot-v0.9.35" }
sc-telemetry = { version = "4.0.0-dev", git = "https://github.com/paritytech/substrate", branch = "polkadot-v0.9.35" }
sc-transaction-pool = { version = "4.0.0-dev", git = "https://github.com/paritytech/substrate", branch = "polkadot-v0.9.35" }

# Substrate Primitive
sp-api = { version = "4.0.0-dev", git = "https://github.com/paritytech/substrate", branch = "polkadot-v0.9.35", default-features = false }
sp-block-builder = { version = "4.0.0-dev", git = "https://github.com/paritytech/substrate", branch = "polkadot-v0.9.35", default-features = false }
sp-blockchain = { version = "4.0.0-dev", git = "https://github.com/paritytech/substrate", branch = "polkadot-v0.9.35" }
sp-consensus = { version = "0.10.0-dev", git = "https://github.com/paritytech/substrate", branch = "polkadot-v0.9.35" }
sp-consensus-aura = { version = "0.10.0-dev", git = "https://github.com/paritytech/substrate", branch = "polkadot-v0.9.35", default-features = false }
sp-core = { version = "7.0.0", git = "https://github.com/paritytech/substrate", branch = "polkadot-v0.9.35", default-features = false }
sp-finality-grandpa = { version = "4.0.0-dev", git = "https://github.com/paritytech/substrate", branch = "polkadot-v0.9.35", default-features = false }
sp-inherents = { version = "4.0.0-dev", git = "https://github.com/paritytech/substrate", branch = "polkadot-v0.9.35", default-features = false }
sp-keyring = { version = "7.0.0", git = "https://github.com/paritytech/substrate", branch = "polkadot-v0.9.35" }
sp-offchain = { version = "4.0.0-dev", git = "https://github.com/paritytech/substrate", branch = "polkadot-v0.9.35", default-features = false }
sp-runtime = { version = "7.0.0", git = "https://github.com/paritytech/substrate", branch = "polkadot-v0.9.35", default-features = false }
sp-session = { version = "4.0.0-dev", git = "https://github.com/paritytech/substrate", branch = "polkadot-v0.9.35", default-features = false }
sp-std = { version = "5.0.0", git = "https://github.com/paritytech/substrate", branch = "polkadot-v0.9.35", default-features = false }
sp-timestamp = { version = "4.0.0-dev", git = "https://github.com/paritytech/substrate", branch = "polkadot-v0.9.35", default-features = false }
sp-transaction-pool = { version = "4.0.0-dev", git = "https://github.com/paritytech/substrate", branch = "polkadot-v0.9.35", default-features = false }
sp-version = { version = "5.0.0", git = "https://github.com/paritytech/substrate", branch = "polkadot-v0.9.35", default-features = false }

# Substrate FRAME
frame-benchmarking = { version = "4.0.0-dev", git = "https://github.com/paritytech/substrate", branch = "polkadot-v0.9.35", default-features = false }
frame-executive = { version = "4.0.0-dev", git = "https://github.com/paritytech/substrate", branch = "polkadot-v0.9.35", default-features = false }
frame-support = { version = "4.0.0-dev", git = "https://github.com/paritytech/substrate", branch = "polkadot-v0.9.35", default-features = false }
frame-system = { version = "4.0.0-dev", git = "https://github.com/paritytech/substrate", branch = "polkadot-v0.9.35", default-features = false }
frame-system-benchmarking = { version = "4.0.0-dev", git = "https://github.com/paritytech/substrate", branch = "polkadot-v0.9.35", default-features = false }
frame-system-rpc-runtime-api = { version = "4.0.0-dev", git = "https://github.com/paritytech/substrate", branch = "polkadot-v0.9.35", default-features = false }
pallet-aura = { version = "4.0.0-dev", git = "https://github.com/paritytech/substrate", branch = "polkadot-v0.9.35", default-features = false }
pallet-balances = { version = "4.0.0-dev", git = "https://github.com/paritytech/substrate", branch = "polkadot-v0.9.35", default-features = false }
pallet-grandpa = { version = "4.0.0-dev", git = "https://github.com/paritytech/substrate", branch = "polkadot-v0.9.35", default-features = false }
pallet-sudo = { version = "4.0.0-dev", git = "https://github.com/paritytech/substrate", branch = "polkadot-v0.9.35", default-features = false }
pallet-timestamp = { version = "4.0.0-dev", git = "https://github.com/paritytech/substrate", branch = "polkadot-v0.9.35", default-features = false }
pallet-transaction-payment = { version = "4.0.0-dev", git = "https://github.com/paritytech/substrate", branch = "polkadot-v0.9.35", default-features = false }
pallet-transaction-payment-rpc = { version = "4.0.0-dev", git = "https://github.com/paritytech/substrate", branch = "polkadot-v0.9.35" }
pallet-transaction-payment-rpc-runtime-api = { version = "4.0.0-dev", git = "https://github.com/paritytech/substrate", branch = "polkadot-v0.9.35", default-features = false }

# Substrate Utility
frame-benchmarking-cli = { version = "4.0.0-dev", git = "https://github.com/paritytech/substrate", branch = "polkadot-v0.9.35" }
substrate-build-script-utils = { version = "3.0.0", git = "https://github.com/paritytech/substrate", branch = "polkadot-v0.9.35" }
substrate-frame-rpc-system = { version = "4.0.0-dev", git = "https://github.com/paritytech/substrate", branch = "polkadot-v0.9.35" }
substrate-wasm-builder = { version = "5.0.0-dev", git = "https://github.com/paritytech/substrate", branch = "polkadot-v0.9.35" }

# Frontier Client
fc-cli = { version = "1.0.0-dev", git = "https://github.com/GoldenGateGGX/frontier.git", branch = "polkadot-v0.9.35" }
fc-consensus = { version = "2.0.0-dev", git = "https://github.com/GoldenGateGGX/frontier.git", branch = "polkadot-v0.9.35" }
fc-db = { version = "2.0.0-dev", git = "https://github.com/GoldenGateGGX/frontier.git", branch = "polkadot-v0.9.35" }
fc-mapping-sync = { version = "2.0.0-dev", git = "https://github.com/GoldenGateGGX/frontier.git", branch = "polkadot-v0.9.35" }
fc-rpc = { version = "2.0.0-dev", git = "https://github.com/GoldenGateGGX/frontier.git", branch = "polkadot-v0.9.35" }
fc-rpc-core = { version = "1.1.0-dev", git = "https://github.com/GoldenGateGGX/frontier.git", branch = "polkadot-v0.9.35" }

# Frontier Primitive
fp-dynamic-fee = { version = "1.0.0", git = "https://github.com/GoldenGateGGX/frontier.git", branch = "polkadot-v0.9.35", default-features = false }
fp-evm = { version = "3.0.0-dev", git = "https://github.com/GoldenGateGGX/frontier.git", branch = "polkadot-v0.9.35", default-features = false }
fp-rpc = { version = "3.0.0-dev", git = "https://github.com/GoldenGateGGX/frontier.git", branch = "polkadot-v0.9.35", default-features = false }
fp-self-contained = { version = "1.0.0-dev", git = "https://github.com/GoldenGateGGX/frontier.git", branch = "polkadot-v0.9.35", default-features = false }
fp-storage = { version = "2.0.0", git = "https://github.com/GoldenGateGGX/frontier.git", branch = "polkadot-v0.9.35", default-features = false }

# Frontier FRAME
pallet-base-fee = { version = "1.0.0", git = "https://github.com/GoldenGateGGX/frontier.git", branch = "polkadot-v0.9.35", default-features = false }
pallet-dynamic-fee = { version = "4.0.0-dev", git = "https://github.com/GoldenGateGGX/frontier.git", branch = "polkadot-v0.9.35", default-features = false }
pallet-ethereum = { version = "4.0.0-dev", git = "https://github.com/GoldenGateGGX/frontier.git", branch = "polkadot-v0.9.35", default-features = false }
pallet-evm = { version = "6.0.0-dev", git = "https://github.com/GoldenGateGGX/frontier.git", branch = "polkadot-v0.9.35", default-features = false }
pallet-evm-chain-id = { version = "1.0.0-dev", git = "https://github.com/GoldenGateGGX/frontier.git", branch = "polkadot-v0.9.35", default-features = false }
pallet-evm-precompile-modexp = { version = "2.0.0-dev", git = "https://github.com/GoldenGateGGX/frontier.git", branch = "polkadot-v0.9.35", default-features = false }
pallet-evm-precompile-sha3fips = { version = "2.0.0-dev", git = "https://github.com/GoldenGateGGX/frontier.git", branch = "polkadot-v0.9.35", default-features = false }
pallet-evm-precompile-simple = { version = "2.0.0-dev", git = "https://github.com/GoldenGateGGX/frontier.git", branch = "polkadot-v0.9.35", default-features = false }
pallet-hotfix-sufficients = { version = "1.0.0", git = "https://github.com/GoldenGateGGX/frontier.git", branch = "polkadot-v0.9.35", default-features = false }

# Golden Gate
golden-gate-runtime = { path = "runtime", default-features = false }
account-filter = { package = "substrate-account-filter", git = "https://github.com/GoldenGateGGX/ggx-frames", branch="polkadot-v0.9.35", default-features = false }

# Astar
pallet-xvm = { version = "0.2.1", git = "https://github.com/GoldenGateGGX/astar-frame.git", branch = "polkadot-v0.9.35", default-features = false }
pallet-evm-precompile-xvm = { version = "0.1.0", git = "https://github.com/GoldenGateGGX/astar-frame.git", branch = "polkadot-v0.9.35", default-features = false }
pallet-chain-extension-xvm = { version = "0.1.0", git = "https://github.com/GoldenGateGGX/astar-frame.git", branch = "polkadot-v0.9.35", default-features = false }

# Wasm contracts
pallet-contracts = { git = "https://github.com/paritytech/substrate", branch = "polkadot-v0.9.35", default-features = false }
pallet-contracts-primitives = { git = "https://github.com/paritytech/substrate", branch = "polkadot-v0.9.35", default-features = false }
pallet-randomness-collective-flip = { git = "https://github.com/paritytech/substrate", branch = "polkadot-v0.9.35", default-features = false }<|MERGE_RESOLUTION|>--- conflicted
+++ resolved
@@ -2,14 +2,10 @@
 members = [
 	"node",
 	"runtime",
-<<<<<<< HEAD
 ]
 exclude = [
 	"examples/cross-vm-communication/evm-to-wasm/flipper",
 	"examples/cross-vm-communication/wasm-to-evm/flipper"
-	
-=======
->>>>>>> 79a56798
 ]
 resolver = "2"
 
