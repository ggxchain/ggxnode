--- conflicted
+++ resolved
@@ -179,10 +179,6 @@
 pallet-hotfix-sufficients = { version = "1.0.0", git = "https://github.com/AstarNetwork/frontier.git", branch = "polkadot-v0.9.40", default-features = false }
 
 # Golden Gate
-<<<<<<< HEAD
-account-filter = { package = "substrate-account-filter", git = "https://github.com/GoldenGateGGX/ggx-frames", branch = "polkadot-v0.9.40", default-features = false }
-=======
->>>>>>> ad4cb2da
 golden-gate-runtime-mainnet = { path = "runtime/mainnet", default-features = false }
 golden-gate-runtime-testnet = { path = "runtime/testnet", default-features = false }
 pallet-evm-precompile-session = { path = "precompiles/session", default-features = false }
