--- conflicted
+++ resolved
@@ -5,16 +5,7 @@
 use sc_rpc_api::DenyUnsafe;
 
 /// Full client dependencies.
-<<<<<<< HEAD
-pub struct FullDeps<
-	C,
-	P,
-	#[cfg(feature = "mainnet")] A: sc_transaction_pool::ChainApi,
-	#[cfg(feature = "testnet")] A: sc_transaction_pool::ChainApi,
-> {
-=======
 pub struct FullDeps<C, P, A: sc_transaction_pool::ChainApi> {
->>>>>>> 5b5fce2a
 	/// The client instance to use.
 	pub client: Arc<C>,
 	/// Transaction pool instance.
