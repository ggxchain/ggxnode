--- conflicted
+++ resolved
@@ -57,19 +57,14 @@
 	chain_id: u64,
 	nominate: bool,
 ) -> GenesisConfig {
-<<<<<<< HEAD
-=======
 	let mut rng = rand::rngs::StdRng::seed_from_u64(0);
 	let stash = 1000 * GGX;
 
->>>>>>> dde36f67
 	// This is supposed the be the simplest bytecode to revert without returning any data.
 	// We will pre-deploy it under all of our precompiles to ensure they can be called from
 	// within contracts.
 	// (PUSH1 0x00 PUSH1 0x00 REVERT)
 	let revert_bytecode = vec![0x60, 0x00, 0x60, 0x00, 0xFD];
-<<<<<<< HEAD
-=======
 
 	let stakers: Vec<_> = if nominate {
 		endowed_accounts.iter().map(|i| i.0.clone()).collect()
@@ -77,7 +72,6 @@
 		initial_authorities.iter().map(|i| i.id.clone()).collect()
 	};
 
->>>>>>> dde36f67
 	GenesisConfig {
 		// System
 		system: SystemConfig {
