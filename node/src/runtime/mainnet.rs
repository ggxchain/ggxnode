--- conflicted
+++ resolved
@@ -115,7 +115,6 @@
 				.collect::<Vec<_>>(),
 			..Default::default()
 		},
-
 		// Consensus
 		session: SessionConfig {
 			keys: initial_authorities
@@ -133,26 +132,8 @@
 		evm: EVMConfig {
 			// We need _some_ code inserted at the precompile address so that
 			// the evm will actually call the address.
-<<<<<<< HEAD
-			accounts: {
-				let mut map: BTreeMap<H160, GenesisAccount> = Precompiles::used_addresses()
-					.map(|addr| {
-						(
-							addr,
-							GenesisAccount {
-								nonce: Default::default(),
-								balance: Default::default(),
-								storage: Default::default(),
-								code: revert_bytecode.clone(),
-							},
-						)
-					})
-					.into_iter()
-					.collect();
 
-				map
-			},
-=======
+
 			accounts: Precompiles::used_addresses()
 				.map(|addr| {
 					(
@@ -167,7 +148,7 @@
 				})
 				.into_iter()
 				.collect(),
->>>>>>> 11052e1f
+
 		},
 		ethereum: Default::default(),
 		dynamic_fee: Default::default(),
