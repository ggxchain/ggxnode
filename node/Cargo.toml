--- conflicted
+++ resolved
@@ -24,10 +24,7 @@
 # Substrate
 mmr-gadget.workspace = true
 mmr-rpc.workspace = true
-<<<<<<< HEAD
-=======
 prometheus.workspace = true
->>>>>>> a6ae9f3b
 sc-basic-authorship.workspace = true
 sc-cli.workspace = true
 sc-client-api.workspace = true
