--- conflicted
+++ resolved
@@ -179,7 +179,7 @@
             common-native-release-attrs = common-attrs // rec {
               cargoExtraArgs = ''--package ${pname}  --no-default-features --features="aura,with-rocksdb-weights,$RUNTIME"'';
               pname = "golden-gate-node";
-              nativeBuildInputs = common-attrs.nativeBuildInputs ++ [ pkgs.git ]; # parity does some git hacks in build.rs
+              nativeBuildInputs = common-attrs.nativeBuildInputs ++ [ pkgs.git gmp ]; # parity does some git hacks in build.rs. DKG uses gmp
             };
 
             common-native-mainnet-attrs = common-native-release-attrs // rec {
@@ -203,18 +203,12 @@
               cargoArtifacts = common-wasm-release-deps;
             });
 
-<<<<<<< HEAD
-            golden-gate-node = craneLib.buildPackage (common-native-release-attrs // {
-              cargoArtifacts = common-native-release-deps;
-              nativeBuildInputs = common-native-release-attrs.nativeBuildInputs ++ [ pkgs.git pkgs.gmp ]; # parity does some git hacks in build.rs. Also, mpc links gmp 
-=======
             golden-gate-node-mainnet = craneLib.buildPackage (common-native-mainnet-attrs // {
               cargoArtifacts = common-native-release-mainnet-deps;
             });
 
             golden-gate-node-testnet = craneLib.buildPackage (common-native-testnet-attrs // {
               cargoArtifacts = common-native-release-testnet-deps;
->>>>>>> 15eeb490
             });
 
             fmt = craneLib.cargoFmt (common-attrs // {
@@ -422,8 +416,6 @@
                   '';
                 };
 
-<<<<<<< HEAD
-
                 check-node = pkgs.writeShellApplication
                   {
                     name = "check-node";
@@ -431,7 +423,7 @@
                       export SKIP_WASM_BUILD=1 && cargo check --package golden-gate-node
                     '';
                   };
-=======
+                  
                 # really need to run as some points:
                 # - light client emulator (ideal for contracts)
                 # - multi node local fast (fast druation low security)
@@ -464,7 +456,6 @@
                     echo https://polkadot.js.org/apps/?rpc=ws://127.0.0.1:"$WS_PORT_ALICE"#/explorer
                   '';
                 };
->>>>>>> 15eeb490
 
                 deploy-testnet-node-a = mkNixosAwsRemoteRebuild bootnode region "testnet-node-a";
                 deploy-testnet-node-b = mkNixosAwsRemoteRebuild "34-243-72-53" region "testnet-node-b";
