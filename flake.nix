--- conflicted
+++ resolved
@@ -133,7 +133,7 @@
             doclint = pkgs.writeShellApplication rec {
               name = "doclint";
               text = ''
-                ${pkgs.lib.meta.getExe pkgs.nodePackages.markdownlint-cli2} "**/*.md" "#.devenv" "#target" "#terraform"
+                ${pkgs.lib.meta.getExe pkgs.nodePackages.markdownlint-cli2} "**/*.md" "#.devenv" "#target" "#terraform" "#result"
               '';
             };
 
@@ -620,155 +620,6 @@
               golden-gate-node = per_system.packages.${system}.golden-gate-node;
             })
           ];
-<<<<<<< HEAD
-          LIBCLANG_PATH = "${pkgs.llvmPackages.libclang.lib}/lib";
-          PROTOC = "${pkgs.protobuf}/bin/protoc";
-          ROCKSDB_LIB_DIR = "${pkgs.rocksdb}/lib";
-          RUSTUP_TOOLCHAIN = "nightly-2022-12-20"; # could read from toml for dylint
-        };
-
-        darwin = pkgs.lib.optionals pkgs.stdenv.isDarwin (with pkgs.darwin.apple_sdk; [
-          frameworks.Security
-        ]);
-
-        common-attrs = rust-env // {
-          buildInputs = with pkgs; [ openssl zstd ];
-          nativeBuildInputs = with pkgs; rust-native-build-inputs ++ [ openssl ] ++ darwin;
-          doCheck = false;
-          cargoCheckCommand = "true";
-          src = rust-src;
-          pname = "...";
-          version = "...";
-        };
-
-        common-wasm-deps-attrs = common-attrs // {
-          cargoExtraArgs =
-            "--package 'golden-gate-runtime-*' --target wasm32-unknown-unknown --no-default-features --features=aura,with-rocksdb-weights";
-          RUSTFLAGS =
-            "-Clink-arg=--export=__heap_base -Clink-arg=--import-memory";
-        };
-
-        common-wasm-attrs = common-wasm-deps-attrs // {
-          installPhase = ''
-            runHook preInstall
-            mkdir --parents $out/lib
-            cp ./target/wasm32-unknown-unknown/release/wbuild/golden-gate-runtime-*/golden_gate_runtime_*.compact.compressed.wasm $out/lib
-            runHook postInstall
-          '';
-        };
-
-        common-native-release-attrs = common-attrs // rec {
-          cargoExtraArgs = "--package ${pname}";
-          pname = "golden-gate-node";
-          version = "0.1.0";
-        };
-
-        common-native-release-deps =
-          craneLib.buildDepsOnly (common-native-release-attrs // { });
-        common-wasm-release-deps = craneLib.buildDepsOnly common-wasm-deps-attrs;
-        
-
-        # rust used by ci and developers
-        rust-toolchain =
-          pkgs.rust-bin.fromRustupToolchainFile ./rust-toolchain.toml;
-        craneLib = (crane.mkLib pkgs).overrideToolchain rust-toolchain;
-
-        # do not consier target to be part of source
-        rust-src = pkgs.lib.cleanSourceWith {
-          src = pkgs.lib.cleanSource ./.;
-          filter = pkgs.nix-gitignore.gitignoreFilterPure
-            (name: type:
-              # nix files are not used as part of build
-              (
-                (type == "regular" && pkgs.lib.strings.hasSuffix ".nix" name)
-                == false
-                &&
-                (type == "directory" && ".github" == name) == false
-                && (type == "directory" && "terraform" == name) == false
-
-                # risky, until we move code into separate repo as rust can do include_str! as doc, but good optimization
-                && (type == "regular" && pkgs.lib.strings.hasSuffix ".md" name) == false
-              )
-            )
-
-            [ ./.gitignore ] ./.;
-        };
-
-        golden-gate-runtimes = craneLib.buildPackage (common-wasm-attrs // rec {
-          pname = "golden-gate-runtimes";
-          cargoArtifacts = common-wasm-release-deps;
-        });
-
-        golden-gate-node = craneLib.buildPackage (common-native-release-attrs // {
-          cargoArtifacts = common-native-release-deps;
-          nativeBuildInputs = common-native-release-attrs.nativeBuildInputs ++ [ pkgs.git ]; # parity does some git hacks in build.rs 
-        });
-
-        fmt = craneLib.cargoFmt (common-attrs // {
-          cargoExtraArgs = "--all";
-          rustFmtExtraArgs = "--color always";
-        });
-
-        cargoClippyExtraArgs = "-- -D warnings";
-
-        clippy-node = craneLib.cargoClippy (common-native-release-attrs // {
-          inherit cargoClippyExtraArgs;
-          cargoArtifacts = golden-gate-node.cargoArtifacts;
-        });
-
-        clippy-wasm = craneLib.cargoClippy (common-wasm-deps-attrs // {
-          inherit cargoClippyExtraArgs;
-          cargoArtifacts = golden-gate-runtimes.cargoArtifacts;
-        });
-
-        # really need to run as some points:
-        # - light client emulator (ideal for contracts)
-        # - multi node local fast (fast druation low security)
-        # - multi local slow (duration and security as in prod)
-        # - here can apply above to remote with something if needed (terranix/terraform-ng works)
-        # for each 
-        # - either start from genesis
-        # - of from fork (remote prod data)
-        # all with - archieval and logging enabled
-
-        single-fast = pkgs.writeShellApplication rec {
-          name = "single-fast";
-          text = ''
-            ${pkgs.lib.meta.getExe golden-gate-node} --dev  
-          '';
-        };
-
-        # we do not use existing Dotsama tools as they target relay + parachains
-        # here we can evolve into generating arion/systemd/podman/k8s output (what ever will fit) easy 
-        multi-fast = pkgs.writeShellApplication rec {
-          name = "multi-fast";
-          text = ''
-            WS_PORT_ALICE=''${WS_PORT_ALICE:-9988}
-            WS_PORT_BOB=''${WS_PORT_BOB:-9989}
-            WS_PORT_CHARLIE=''${WS_PORT_CHARLIE:-9990}
-            ( ${pkgs.lib.meta.getExe golden-gate-node} --chain=local --rpc-cors=all --alice --tmp --ws-port="$WS_PORT_ALICE" &> alice.log ) &
-            ( ${pkgs.lib.meta.getExe golden-gate-node} --chain=local --rpc-cors=all --bob --tmp --ws-port="$WS_PORT_BOB" &> bob.log ) &
-            ( ${pkgs.lib.meta.getExe golden-gate-node} --chain=local --rpc-cors=all --charlie --tmp --ws-port="$WS_PORT_CHARLIE" &> charlie.log ) &
-            echo https://polkadot.js.org/apps/?rpc=ws://127.0.0.1:"$WS_PORT_ALICE"#/explorer
-          '';
-        };
-
-        doclint = pkgs.writeShellApplication rec {
-          name = "doclint";
-          text = ''
-            ${pkgs.lib.meta.getExe pkgs.nodePackages.markdownlint-cli2} "**/*.md" "#.devenv" "#target" "#result"
-          '';
-        };
-
-
-        tf-init = pkgs.writeShellApplication rec {
-          name = "tf-init";
-          text = ''
-            # here you manually obtain login key
-            aws configure
-          '';
-        };
-=======
           pkgs = import nixpkgs {
             inherit system overlays;
           };
@@ -831,7 +682,6 @@
                       Restart = "always";
                     };
                 };
->>>>>>> 9727dcc4
 
               })
             ];
